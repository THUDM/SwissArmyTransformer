# coding=utf-8
# rewritten, Copyright (c) 2021, Ming Ding.  All rights reserved.
# Copyright (c) 2019, NVIDIA CORPORATION.  All rights reserved.
#
# Licensed under the Apache License, Version 2.0 (the "License");
# you may not use this file except in compliance with the License.
# You may obtain a copy of the License at
#
#     http://www.apache.org/licenses/LICENSE-2.0
#
# Unless required by applicable law or agreed to in writing, software
# distributed under the License is distributed on an "AS IS" BASIS,
# WITHOUT WARRANTIES OR CONDITIONS OF ANY KIND, either express or implied.
# See the License for the specific language governing permissions and
# limitations under the License.

"""Transformer."""

import math
import copy
import torch
import torch.nn.functional as F

from sat import mpu
from sat.mpu import get_model_parallel_world_size, ColumnParallelLinear, RowParallelLinear, VocabParallelEmbedding, gather_from_model_parallel_region, copy_to_model_parallel_region, checkpoint


from sat.mpu.utils import divide, sqrt, scaled_init_method, unscaled_init_method, gelu
from sat.ops.layernorm import LayerNorm

from sat.transformer_defaults import HOOKS_DEFAULT, standard_attention, split_tensor_along_last_dim


class SelfAttention(torch.nn.Module):
    def __init__(self, hidden_size, num_attention_heads,
                 attention_dropout_prob, output_dropout_prob,
                 init_method, layer_id, hidden_size_per_attention_head=None, output_layer_init_method=None, bias=True, qkv_bias=False, num_multi_query_heads=0, row_parallel_linear_final_bias=True,
                 hooks={}, transformer_pointer=None, params_dtype=torch.float, skip_init=False, device=torch.device('cpu')):
        super(SelfAttention, self).__init__()
        # Set output layer initialization if not provided.
        if output_layer_init_method is None:
            output_layer_init_method = init_method
        self.hooks = hooks
        self.layer_id = layer_id
        # Per attention head and per partition values.
        world_size = get_model_parallel_world_size()
        self.hidden_size = hidden_size
        self.num_attention_heads = num_attention_heads
        self.num_multi_query_heads = num_multi_query_heads
        if hidden_size_per_attention_head is None:
            self.hidden_size_per_attention_head = divide(hidden_size, num_attention_heads)
        else:
            self.hidden_size_per_attention_head = hidden_size_per_attention_head
        self.num_attention_heads_per_partition = divide(num_attention_heads, world_size)
        self.num_multi_query_heads_per_partition = divide(num_multi_query_heads, world_size)
        self.inner_hidden_size = num_attention_heads * self.hidden_size_per_attention_head
        self.hidden_size_per_partition = self.hidden_size_per_attention_head * self.num_attention_heads_per_partition

        # Strided linear layer.
        if num_multi_query_heads == 0:
            qkv_size = 3 * self.inner_hidden_size
            self.stride = 3
        else: # multi-query 
            qkv_size = self.inner_hidden_size + self.hidden_size_per_attention_head * self.num_multi_query_heads * 2 
            self.stride = [self.num_attention_heads_per_partition, self.num_multi_query_heads_per_partition, self.num_multi_query_heads_per_partition]
        self.query_key_value = ColumnParallelLinear(
            hidden_size,
            qkv_size,
            stride=self.stride,
            gather_output=False,
            init_method=init_method,
            bias=bias or qkv_bias,
            params_dtype=params_dtype,
            module=self,
            name="query_key_value",
            skip_init=skip_init,
            device=device
        )
        self.attention_dropout = torch.nn.Dropout(attention_dropout_prob)

        self.dense = RowParallelLinear(
            self.inner_hidden_size,
            hidden_size,
            input_is_parallel=True,
            init_method=output_layer_init_method,
            bias=bias,
            params_dtype=params_dtype,
            module=self,
            name="dense",
            skip_init=skip_init,
            device=device,
            final_bias=row_parallel_linear_final_bias
        )
        self.output_dropout = torch.nn.Dropout(output_dropout_prob)
        
        object.__setattr__(self, 'transformer', transformer_pointer)
        assert transformer_pointer is not None

    def _transpose_for_scores(self, tensor):
        """Transpose a 3D tensor [b, s, np*hn] into a 4D tensor with
        size [b, np, s, hn].
        """
        new_tensor_shape = tensor.size()[:-1] + \
                           (-1, # flexible for multi-query
                            self.hidden_size_per_attention_head)
        tensor = tensor.view(*new_tensor_shape)
        return tensor.permute(0, 2, 1, 3)

    def forward(self, hidden_states, mask, *args, **kw_args):
        if 'attention_forward' in self.hooks:
            return self.hooks['attention_forward'](hidden_states, mask, **kw_args)
        else:
            return HOOKS_DEFAULT['attention_forward'](self, hidden_states, mask, **kw_args)

    def repartition(self):
        world_size = get_model_parallel_world_size()
        self.num_attention_heads_per_partition = divide(self.num_attention_heads, world_size)
        self.hidden_size_per_partition = self.hidden_size_per_attention_head * self.num_attention_heads_per_partition

class CrossAttention(torch.nn.Module):
    """Parallel cross-attention layer for Transformer"""

    def __init__(self, hidden_size, num_attention_heads, attention_dropout_prob, output_dropout_prob, init_method,
                 layer_id, hidden_size_per_attention_head=None, output_layer_init_method=None, bias=True, cross_num_multi_query_heads=0, row_parallel_linear_final_bias=True, hooks={},
                 cross_attn_hidden_size=None, transformer_pointer=None, params_dtype=torch.float, skip_init=False, device=torch.device('cpu')):
        super().__init__()
        # Set output layer initialization if not provided.
        if output_layer_init_method is None:
            output_layer_init_method = init_method
        self.hooks = hooks
        self.layer_id = layer_id
        self.num_attention_heads = num_attention_heads
        self.hidden_size = hidden_size
        # Per attention head and per partition values.
        world_size = get_model_parallel_world_size()
        if hidden_size_per_attention_head is None:
            self.hidden_size_per_attention_head = divide(hidden_size, num_attention_heads)
        else:
            self.hidden_size_per_attention_head = hidden_size_per_attention_head
        self.num_attention_heads_per_partition = divide(num_attention_heads, world_size)
        self.inner_hidden_size = num_attention_heads * self.hidden_size_per_attention_head
        self.hidden_size_per_partition = self.hidden_size_per_attention_head * self.num_attention_heads_per_partition
        self.cross_num_multi_query_heads = cross_num_multi_query_heads
        # Strided linear layer.
        if cross_num_multi_query_heads == 0:
            kv_size = 2 * self.inner_hidden_size
        else: # multi-query 
            kv_size = self.hidden_size_per_attention_head * self.cross_num_multi_query_heads * 2
        
        self.query = ColumnParallelLinear(hidden_size, self.inner_hidden_size,
                                          gather_output=False,
                                          init_method=init_method, bias=bias, params_dtype=params_dtype, module=self, name="query", skip_init=skip_init, device=device)
        if cross_attn_hidden_size is None:
            cross_attn_hidden_size = hidden_size
        self.cross_attn_hidden_size = cross_attn_hidden_size
        self.key_value = ColumnParallelLinear(cross_attn_hidden_size, kv_size,
                                              stride=2,
                                              gather_output=False,
                                              init_method=init_method, bias=bias, params_dtype=params_dtype, module=self, name="key_value",
                                              skip_init=skip_init, device=device)
        # Dropout. Note that for a single iteration, this layer will generate
        # different outputs on different number of parallel partitions but
        # on average it should not be partition dependent.
        self.attention_dropout = torch.nn.Dropout(attention_dropout_prob)

        # Output.
        self.dense = RowParallelLinear(
            self.inner_hidden_size,
            hidden_size,
            input_is_parallel=True,
            init_method=output_layer_init_method, bias=bias, params_dtype=params_dtype, module=self, name="dense",skip_init=skip_init,
            device=device, final_bias=row_parallel_linear_final_bias)
        self.output_dropout = torch.nn.Dropout(output_dropout_prob)

        object.__setattr__(self, 'transformer', transformer_pointer)
        assert transformer_pointer is not None

    def _transpose_for_scores(self, tensor):
        """Transpose a 3D tensor [b, s, np*hn] into a 4D tensor with
        size [b, np, s, hn].
        """
        new_tensor_shape = tensor.size()[:-1] + \
                           (-1, # flexible for multi-query
                            self.hidden_size_per_attention_head)
        tensor = tensor.view(*new_tensor_shape)
        return tensor.permute(0, 2, 1, 3)

    def forward(self, hidden_states, cross_attention_mask, encoder_outputs, **kw_args):
        # hidden_states: [b, s, h]
        if 'cross_attention_forward' in self.hooks:
            return self.hooks['cross_attention_forward'](hidden_states, cross_attention_mask, encoder_outputs, **kw_args)
        else:
            return HOOKS_DEFAULT['cross_attention_forward'](self, hidden_states, cross_attention_mask, encoder_outputs, **kw_args)
    
    def repartition(self):
        world_size = get_model_parallel_world_size()
        self.num_attention_heads_per_partition = divide(self.num_attention_heads, world_size)
        self.hidden_size_per_partition = self.hidden_size_per_attention_head * self.num_attention_heads_per_partition
    

class MLP(torch.nn.Module):
    def __init__(self, hidden_size, output_dropout_prob, init_method, inner_hidden_size=None,
                 output_layer_init_method=None, layer_id=None, row_parallel_linear_final_bias=True, hooks={}, bias=True, activation_func=gelu, transformer_pointer=None, is_gated_mlp=False, num_experts=1,
                 params_dtype=torch.float, skip_init=False, device=torch.device('cpu')):
        super(MLP, self).__init__()
        self.layer_id = layer_id
        self.activation_func = activation_func
        # Set output layer initialization if not provided.
        if output_layer_init_method is None:
            output_layer_init_method = init_method
        self.hooks = hooks
        # Project to 4h.
        self.hidden_size = hidden_size
        if inner_hidden_size is None:
            inner_hidden_size = 4 * hidden_size
        self.inner_hidden_size = inner_hidden_size
        self.dense_h_to_4h = ColumnParallelLinear(
            self.hidden_size,
            self.inner_hidden_size,
            gather_output=False,
            init_method=init_method,
            bias=bias,
            params_dtype=params_dtype,
            module=self,
            name="dense_h_to_4h",
            skip_init=skip_init,
            device=device
        )
        # Project back to h.
        self.dense_4h_to_h = RowParallelLinear(
            self.inner_hidden_size,
            self.hidden_size,
            input_is_parallel=True,
            init_method=output_layer_init_method,
            bias=bias,
            params_dtype=params_dtype,
            module=self,
            name="dense_4h_to_h",
            skip_init=skip_init,
            device=device,
            final_bias=row_parallel_linear_final_bias
        )
        self.is_gated_mlp = is_gated_mlp
        if is_gated_mlp:
            self.dense_h_to_4h_gate = ColumnParallelLinear(
            self.hidden_size,
            self.inner_hidden_size,
            gather_output=False,
            init_method=init_method,
            bias=False,
            params_dtype=params_dtype,
            module=self,
            name="dense_h_to_4h_gate",
            skip_init=skip_init,
            device=device
        )
        self.num_experts = num_experts
        for i in range(1, num_experts):
            self.register_module(f"dense_h_to_4h_{i}", ColumnParallelLinear(
                self.hidden_size,
                self.inner_hidden_size,
                gather_output=False,
                init_method=init_method,
                bias=bias,
                params_dtype=params_dtype,
                module=self,
                name=f"dense_h_to_4h_{i}",
                skip_init=skip_init,
                device=device
            ))
            # Project back to h.
            self.register_module(f"dense_4h_to_h_{i}", RowParallelLinear(
                self.inner_hidden_size,
                self.hidden_size,
                input_is_parallel=True,
                init_method=output_layer_init_method,
                bias=bias,
                params_dtype=params_dtype,
                module=self,
                name=f"dense_4h_to_h_{i}",
                skip_init=skip_init,
                device=device,
                final_bias=row_parallel_linear_final_bias
            ))
            if is_gated_mlp:
                self.register_module(f"dense_h_to_4h_gate_{i}", ColumnParallelLinear(
                self.hidden_size,
                self.inner_hidden_size,
                gather_output=False,
                init_method=init_method,
                bias=False,
                params_dtype=params_dtype,
                module=self,
                name=f"dense_h_to_4h_gate_{i}",
                skip_init=skip_init,
                device=device
            ))
        self.dropout = torch.nn.Dropout(output_dropout_prob)
        object.__setattr__(self, 'transformer', transformer_pointer)
        assert transformer_pointer is not None
        

    def forward(self, hidden_states, **kw_args):
        if 'expert_gate_forward' in self.hooks:
            fwd_pack = self.hooks['expert_gate_forward'](hidden_states, **kw_args)
        else:
            fwd_pack = HOOKS_DEFAULT['expert_gate_forward'](self, hidden_states, **kw_args)
        if 'mlp_forward' in self.hooks:
<<<<<<< HEAD
            output = self.hooks['mlp_forward'](hidden_states, **kw_args)
=======
            output = self.hooks['mlp_forward'](hidden_states, fwd_pack=fwd_pack, **kw_args)
>>>>>>> 015743bf
        else:
            output = HOOKS_DEFAULT['mlp_forward'](self, hidden_states, fwd_pack=fwd_pack, **kw_args)

        if self.training:
            output = self.dropout(output)
        return output


class BaseTransformerLayer(torch.nn.Module):
    def __init__(
            self,
            hidden_size,
            num_attention_heads,
            attention_dropout_prob,
            output_dropout_prob,
            layernorm_epsilon,
            init_method,
            layer_id,
            inner_hidden_size=None,
            hidden_size_per_attention_head=None,
            cross_hidden_size_per_attention_head=None,
            output_layer_init_method=None,
            layernorm_order='pre',
            layernorm=LayerNorm,
            is_decoder=False,
            cross_attn_hidden_size=None,
            use_bias=True,
            use_qkv_bias=False,
            num_multi_query_heads=0,
            cross_num_multi_query_heads=0,
            row_parallel_linear_final_bias=True,
            drop_path=0,
            activation_func=gelu,
            is_gated_mlp=False,
            num_experts=1,
            hooks={},
            transformer_pointer=None,
            params_dtype=torch.float,
            skip_init=False,
            device=torch.device('cpu')
    ):
        super(BaseTransformerLayer, self).__init__()
        # Set output layer initialization if not provided.
        if output_layer_init_method is None:
            output_layer_init_method = init_method
        self.layer_id = layer_id
        self.is_decoder = is_decoder[layer_id] if type(is_decoder) is list else is_decoder
        self.layernorm_order = layernorm_order
        self.drop_path = drop_path
        self.hooks = hooks
        object.__setattr__(self, 'transformer', transformer_pointer)
        assert transformer_pointer is not None

        # Layernorm on the input data.
        self.input_layernorm = layernorm(hidden_size, eps=layernorm_epsilon)

        # Self attention.
        self.attention = SelfAttention(
            hidden_size,
            num_attention_heads,
            attention_dropout_prob,
            output_dropout_prob,
            init_method,
            layer_id,
            hidden_size_per_attention_head=hidden_size_per_attention_head,
            output_layer_init_method=output_layer_init_method,
            bias=use_bias,
            qkv_bias=use_qkv_bias,
            num_multi_query_heads=num_multi_query_heads,
            row_parallel_linear_final_bias=row_parallel_linear_final_bias,
            hooks=hooks,
            transformer_pointer=transformer_pointer,
            params_dtype=params_dtype,
            skip_init=skip_init,
            device=device
        )

        # Layernorm on the input data.
        self.post_attention_layernorm = layernorm(hidden_size, eps=layernorm_epsilon)
        if self.layernorm_order == 'sandwich':
            self.third_layernorm = layernorm(hidden_size, eps=layernorm_epsilon)
            self.fourth_layernorm = layernorm(hidden_size, eps=layernorm_epsilon)

        # Cross attention.
        if self.is_decoder:
            self.cross_attention = CrossAttention(
                hidden_size,
                num_attention_heads,
                attention_dropout_prob,
                output_dropout_prob,
                init_method,
                layer_id,
                hidden_size_per_attention_head=cross_hidden_size_per_attention_head,
                output_layer_init_method=output_layer_init_method,
                cross_attn_hidden_size=cross_attn_hidden_size,
                bias=use_bias,
                cross_num_multi_query_heads=cross_num_multi_query_heads,
                row_parallel_linear_final_bias=row_parallel_linear_final_bias,
                hooks=hooks,
                transformer_pointer=transformer_pointer,
                params_dtype=params_dtype
            )
            self.post_cross_attention_layernorm = layernorm(hidden_size, eps=layernorm_epsilon)

        # MLP
        self.mlp = MLP(
            hidden_size,
            output_dropout_prob,
            init_method,
            inner_hidden_size=inner_hidden_size,
            output_layer_init_method=output_layer_init_method,
            bias=use_bias,
            layer_id=layer_id,
            activation_func=activation_func,
            row_parallel_linear_final_bias=row_parallel_linear_final_bias,
            hooks=hooks,
            transformer_pointer=transformer_pointer,
            is_gated_mlp=is_gated_mlp,
            num_experts=num_experts,
            params_dtype=params_dtype,
            skip_init=skip_init,
            device=device
        )

    def forward(self, hidden_states, mask, *args, **kw_args):
        return HOOKS_DEFAULT['layer_forward'](self, hidden_states, mask, *args, **kw_args)


class BaseTransformer(torch.nn.Module):
    def __init__(self,
                 num_layers,
                 vocab_size,
                 hidden_size,
                 num_attention_heads,
                 max_sequence_length,
                 embedding_dropout_prob=0,
                 attention_dropout_prob=0,
                 output_dropout_prob=0,
                 drop_path=0,
                 checkpoint_activations=False,
                 checkpoint_num_layers=1,
                 checkpoint_skip_layers=0,
                 layernorm_epsilon=1.0e-5,
                 init_method_std=0.02,
                 inner_hidden_size=None,
                 hidden_size_per_attention_head=None,
                 cross_hidden_size_per_attention_head=None,
                 layernorm_order='pre',
                 parallel_output=False,
                 is_decoder=False,
                 cross_attn_hidden_size=None,
                 use_bias=True,
                 use_qkv_bias=False,
                 num_multi_query_heads=0,
                 cross_num_multi_query_heads=0,
                 row_parallel_linear_final_bias=True,
                 activation_func=gelu,
                 is_gated_mlp=False,
<<<<<<< HEAD
                 is_rotary_emb=False,
=======
>>>>>>> 015743bf
                 num_experts=1,
                 layernorm=LayerNorm,
                 init_method=None,
                 use_final_layernorm=True,
                 hooks={},
                 params_dtype=torch.float,
                 skip_init=False,
                 device=torch.device('cpu')
                 ):
        super(BaseTransformer, self).__init__()

        # recording parameters
        self.hidden_size = hidden_size
        self.inner_hidden_size = inner_hidden_size
        self.hidden_size_per_attention_head = hidden_size_per_attention_head
        self.cross_hidden_size_per_attention_head = cross_hidden_size_per_attention_head
        self.is_decoder = is_decoder
        self.cross_attn_hidden_size = cross_attn_hidden_size
        self.cross_num_multi_query_heads = cross_num_multi_query_heads
        if not is_decoder and cross_attn_hidden_size is not None:
            print('warning: cross_attn_hidden_size is set but is_decoder is False')
        self.use_bias = use_bias
        self.use_qkv_bias = use_qkv_bias
        self.num_multi_query_heads = num_multi_query_heads
        self.is_gated_mlp = is_gated_mlp
<<<<<<< HEAD
        self.is_rotary_emb = is_rotary_emb
=======
>>>>>>> 015743bf
        self.num_experts = num_experts
        self.use_final_layernorm = use_final_layernorm
        self.layernorm_epsilon = layernorm_epsilon
        self.parallel_output = parallel_output
        self.checkpoint_activations = checkpoint_activations
        self.checkpoint_num_layers = checkpoint_num_layers
        self.checkpoint_skip_layers = checkpoint_skip_layers
        assert checkpoint_skip_layers <= num_layers - checkpoint_num_layers, f'checkpoint_skip_layers too large. Please consider remove checkpoint_activations.'
        self.max_sequence_length = max_sequence_length
        self.layernorm_order = layernorm_order
        self.row_parallel_linear_final_bias = row_parallel_linear_final_bias
        self.hooks = copy.copy(hooks)  # hooks will be updated each forward
        object.__setattr__(self, 'transformer', self) # to give the default hooks the same api as outer hooks

        # create embedding parameters
        self.embedding_dropout = torch.nn.Dropout(embedding_dropout_prob)

        if vocab_size < 1000:
            self.word_embeddings = torch.nn.Embedding(vocab_size, hidden_size, dtype=params_dtype, device=device)
            torch.nn.init.normal_(self.word_embeddings.weight, mean=0.0, std=init_method_std)
        else:
            self.word_embeddings = VocabParallelEmbedding(
                num_embeddings=vocab_size, embedding_dim=hidden_size, 
                params_dtype=params_dtype, skip_init=skip_init, device=device)

        if self.is_rotary_emb:
            from sat.model.position_embedding.triton_rotary_embeddings import FastRotaryEmbedding
            self.position_embeddings = FastRotaryEmbedding(hidden_size // num_attention_heads)
        else:
            self.position_embeddings = torch.nn.Embedding(max_sequence_length, hidden_size)
            torch.nn.init.normal_(self.position_embeddings.weight, mean=0.0, std=init_method_std)

        # create all layers
        if init_method is None:
            self.output_layer_init_method = scaled_init_method(init_method_std, num_layers)
            self.init_method = unscaled_init_method(init_method_std)
        else:
            self.output_layer_init_method = init_method
            self.init_method = init_method

        def get_layer(layer_id):
            return BaseTransformerLayer(
                hidden_size,
                num_attention_heads,
                attention_dropout_prob,
                output_dropout_prob,
                layernorm_epsilon,
                self.init_method,
                layer_id,
                inner_hidden_size=inner_hidden_size,
                hidden_size_per_attention_head=hidden_size_per_attention_head,
                cross_hidden_size_per_attention_head=cross_hidden_size_per_attention_head,
                output_layer_init_method=self.output_layer_init_method,
                is_decoder=self.is_decoder,
                cross_attn_hidden_size=cross_attn_hidden_size,
                layernorm_order=layernorm_order,
                layernorm=layernorm,
                use_bias=use_bias,
                use_qkv_bias=use_qkv_bias,
                num_multi_query_heads=num_multi_query_heads,
                cross_num_multi_query_heads=cross_num_multi_query_heads,
                row_parallel_linear_final_bias=row_parallel_linear_final_bias,
                drop_path=drop_path,
                activation_func=activation_func,
                is_gated_mlp=is_gated_mlp,
                num_experts=num_experts,
                hooks=self.hooks,
                transformer_pointer=self,
                params_dtype=params_dtype,
                skip_init=skip_init,
                device=device
            )

        self.layers = torch.nn.ModuleList(
            [get_layer(layer_id) for layer_id in range(num_layers)])

        # Final layer norm before output.
        if use_final_layernorm:
            self.final_layernorm = layernorm(hidden_size, eps=layernorm_epsilon)

    def forward(self, input_ids, position_ids, attention_mask, *,
                output_hidden_states=False, **kw_args):
        # sanity check
        assert len(input_ids.shape) >= 2
        batch_size, query_length = input_ids.shape[:2]

        if attention_mask is None:
            # Definition: None means full attention
            attention_mask = torch.ones(1, 1, device=input_ids.device)
        elif isinstance(attention_mask, int) and (attention_mask < 0):
            # Definition: -1 means lower triangular attention mask
            attention_mask = torch.ones(query_length, query_length, 
                                        device=input_ids.device).tril()
            
        attention_mask = attention_mask.type_as(
                next(self.parameters())
            )
        assert len(attention_mask.shape) == 2 or \
               len(attention_mask.shape) == 4 and attention_mask.shape[1] == 1

        # initial output_cross_layer might be generated by word/position_embedding_forward
        output_cross_layer = {}

        # embedding part
        if 'word_embedding_forward' in self.hooks:
            hidden_states = self.hooks['word_embedding_forward'](input_ids, output_cross_layer=output_cross_layer, **kw_args)
        else:  # default
            hidden_states = HOOKS_DEFAULT['word_embedding_forward'](self, input_ids, output_cross_layer=output_cross_layer,**kw_args)

        # handle position embedding
        if 'position_embedding_forward' in self.hooks:
            position_embeddings = self.hooks['position_embedding_forward'](position_ids, output_cross_layer=output_cross_layer, **kw_args)
        else:
            assert len(position_ids.shape) <= 2
            assert position_ids.shape[-1] == hidden_states.shape[1], (position_ids.shape, hidden_states.shape)
            position_embeddings = HOOKS_DEFAULT['position_embedding_forward'](self, position_ids, output_cross_layer=output_cross_layer, **kw_args)
        if position_embeddings is not None:
            hidden_states = hidden_states + position_embeddings
        hidden_states = self.embedding_dropout(hidden_states)

        output_per_layers = []
        if self.checkpoint_activations:
            # define custom_forward for checkpointing
            def custom(start, end, kw_args_index, cross_layer_index):
                def custom_forward(*inputs):
                    layers_ = self.layers[start:end]
                    x_, mask = inputs[0], inputs[1]

                    # recover kw_args and output_cross_layer
                    flat_inputs = inputs[2:]
                    kw_args, output_cross_layer = {}, {}
                    for k, idx in kw_args_index.items():
                        kw_args[k] = flat_inputs[idx]
                    for k, idx in cross_layer_index.items():
                        output_cross_layer[k] = flat_inputs[idx]
                    # -----------------

                    output_per_layers_part = []
                    for i, layer in enumerate(layers_):
                        output_this_layer_obj, output_cross_layer_obj = {}, {}
                        if 'layer_forward' in self.hooks:
                            layer_ret = self.hooks['layer_forward'](
                                x_, mask, layer_id=layer.layer_id,
                                **kw_args, position_ids=position_ids, **output_cross_layer,
                                output_this_layer=output_this_layer_obj,
                                output_cross_layer=output_cross_layer_obj
                            )
                        else:
                            layer_ret = layer(
                                x_, mask, layer_id=layer.layer_id,
                                **kw_args, position_ids=position_ids, **output_cross_layer,
                                output_this_layer=output_this_layer_obj,
                                output_cross_layer=output_cross_layer_obj
                            )
                        if isinstance(layer_ret, tuple):
                            layer_ret = layer_ret[0] # for legacy API
                        x_, output_this_layer, output_cross_layer = layer_ret, output_this_layer_obj, output_cross_layer_obj
                        if output_hidden_states:
                            output_this_layer['hidden_states'] = x_
                        output_per_layers_part.append(output_this_layer)

                    # flatten for re-aggregate keywords outputs
                    flat_outputs = []
                    for output_this_layer in output_per_layers_part:
                        for k in output_this_layer:
                            # TODO add warning for depth>=2 grad tensors
                            flat_outputs.append(output_this_layer[k])
                            output_this_layer[k] = len(flat_outputs) - 1
                    for k in output_cross_layer:
                        flat_outputs.append(output_cross_layer[k])
                        output_cross_layer[k] = len(flat_outputs) - 1
                    # --------------------

                    return (x_, output_per_layers_part, output_cross_layer, *flat_outputs)
                return custom_forward

            # prevent to lose requires_grad in checkpointing.
            # To save memory when only finetuning the final layers, don't use checkpointing.
            if self.training:
                hidden_states.requires_grad_(True)

            l, num_layers = 0, len(self.layers)
            chunk_length = self.checkpoint_num_layers
            output_this_layer = []
            while l < num_layers:
                args = [hidden_states, attention_mask]
                # flatten kw_args and output_cross_layer
                flat_inputs, kw_args_index, cross_layer_index = [], {}, {}
                for k, v in kw_args.items():
                    flat_inputs.append(v)
                    kw_args_index[k] = len(flat_inputs) - 1
                for k, v in output_cross_layer.items():
                    flat_inputs.append(v)
                    cross_layer_index[k] = len(flat_inputs) - 1
                # --------------------
                if l + self.checkpoint_skip_layers >= num_layers:
                    # no checkpointing
                    hidden_states, output_per_layers_part, output_cross_layer, *flat_outputs = \
                    custom(l, l + chunk_length, kw_args_index, cross_layer_index)(*args, *flat_inputs)
                else:
                    hidden_states, output_per_layers_part, output_cross_layer, *flat_outputs = \
                    checkpoint(custom(l, l + chunk_length, kw_args_index, cross_layer_index), *args, *flat_inputs)
                
                # recover output_per_layers_part, output_cross_layer
                for output_this_layer in output_per_layers_part:
                    for k in output_this_layer:
                        output_this_layer[k] = flat_outputs[output_this_layer[k]]
                for k in output_cross_layer:
                    output_cross_layer[k] = flat_outputs[output_cross_layer[k]]
                # --------------------

                output_per_layers.extend(output_per_layers_part)
                l += chunk_length
        else:
            output_this_layer = []
            for i, layer in enumerate(self.layers):
                args = [hidden_states, attention_mask]

                output_this_layer_obj, output_cross_layer_obj = {}, {}

                if 'layer_forward' in self.hooks: # customized layer_forward
                    layer_ret = self.hooks['layer_forward'](*args,
                        layer_id=torch.tensor(i),
                        **kw_args,
                        position_ids=position_ids,
                        **output_cross_layer,
                        output_this_layer=output_this_layer_obj, output_cross_layer=output_cross_layer_obj
                    )
                else:
                    layer_ret = layer(*args, layer_id=torch.tensor(i), **kw_args, position_ids=position_ids, **output_cross_layer,
                        output_this_layer=output_this_layer_obj, output_cross_layer=output_cross_layer_obj)
                if isinstance(layer_ret, tuple):
                    layer_ret = layer_ret[0] # for legacy API
                hidden_states, output_this_layer, output_cross_layer = layer_ret, output_this_layer_obj, output_cross_layer_obj

                if output_hidden_states:
                    output_this_layer['hidden_states'] = hidden_states
                output_per_layers.append(output_this_layer)

        # Final layer norm.
        if self.use_final_layernorm:
            logits = self.final_layernorm(hidden_states)
        else:
            logits = hidden_states

        logits = copy_to_model_parallel_region(logits)
        if 'final_forward' in self.hooks:
            logits_parallel = self.hooks['final_forward'](logits, **kw_args, parallel_output=self.parallel_output)
        else:
            logits_parallel = HOOKS_DEFAULT['final_forward'](self, logits, **kw_args, parallel_output=self.parallel_output)

        outputs = [logits_parallel]
        outputs.extend(output_per_layers)
        
        return outputs<|MERGE_RESOLUTION|>--- conflicted
+++ resolved
@@ -306,11 +306,7 @@
         else:
             fwd_pack = HOOKS_DEFAULT['expert_gate_forward'](self, hidden_states, **kw_args)
         if 'mlp_forward' in self.hooks:
-<<<<<<< HEAD
             output = self.hooks['mlp_forward'](hidden_states, **kw_args)
-=======
-            output = self.hooks['mlp_forward'](hidden_states, fwd_pack=fwd_pack, **kw_args)
->>>>>>> 015743bf
         else:
             output = HOOKS_DEFAULT['mlp_forward'](self, hidden_states, fwd_pack=fwd_pack, **kw_args)
 
@@ -430,6 +426,7 @@
             transformer_pointer=transformer_pointer,
             is_gated_mlp=is_gated_mlp,
             num_experts=num_experts,
+            num_experts=num_experts,
             params_dtype=params_dtype,
             skip_init=skip_init,
             device=device
@@ -469,10 +466,7 @@
                  row_parallel_linear_final_bias=True,
                  activation_func=gelu,
                  is_gated_mlp=False,
-<<<<<<< HEAD
                  is_rotary_emb=False,
-=======
->>>>>>> 015743bf
                  num_experts=1,
                  layernorm=LayerNorm,
                  init_method=None,
@@ -498,10 +492,7 @@
         self.use_qkv_bias = use_qkv_bias
         self.num_multi_query_heads = num_multi_query_heads
         self.is_gated_mlp = is_gated_mlp
-<<<<<<< HEAD
         self.is_rotary_emb = is_rotary_emb
-=======
->>>>>>> 015743bf
         self.num_experts = num_experts
         self.use_final_layernorm = use_final_layernorm
         self.layernorm_epsilon = layernorm_epsilon
@@ -567,6 +558,7 @@
                 drop_path=drop_path,
                 activation_func=activation_func,
                 is_gated_mlp=is_gated_mlp,
+                num_experts=num_experts,
                 num_experts=num_experts,
                 hooks=self.hooks,
                 transformer_pointer=self,
