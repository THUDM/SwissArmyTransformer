# coding=utf-8
# rewritten, Copyright (c) 2021, Ming Ding.  All rights reserved.
# Copyright (c) 2019, NVIDIA CORPORATION.  All rights reserved.
#
# Licensed under the Apache License, Version 2.0 (the "License");
# you may not use this file except in compliance with the License.
# You may obtain a copy of the License at
#
#     http://www.apache.org/licenses/LICENSE-2.0
#
# Unless required by applicable law or agreed to in writing, software
# distributed under the License is distributed on an "AS IS" BASIS,
# WITHOUT WARRANTIES OR CONDITIONS OF ANY KIND, either express or implied.
# See the License for the specific language governing permissions and
# limitations under the License.

"""Transformer."""

import math
import copy
import torch
import torch.nn.functional as F
from apex.normalization.fused_layer_norm import FusedLayerNorm

from .initialize import get_model_parallel_world_size
from .layers import ColumnParallelLinear, RowParallelLinear, VocabParallelEmbedding
from .mappings import gather_from_model_parallel_region, copy_to_model_parallel_region

from deepspeed.runtime.activation_checkpointing.checkpointing import checkpoint, get_cuda_rng_tracker

from .utils import divide, sqrt, scaled_init_method, unscaled_init_method, gelu
from .utils import split_tensor_along_last_dim

class LayerNorm(FusedLayerNorm):
    def __init__(self, *args, pb_relax=False, **kwargs):
        super().__init__(*args, **kwargs)
        self.pb_relax = pb_relax
    def forward(self, x):
        if not self.pb_relax:
            return super().forward(x)
        return super().forward(x / (x.abs().max().detach()/8))

def standard_attention(query_layer, key_layer, value_layer, attention_mask,
                    attention_dropout=None, log_attention_weights=None):
    # We disable the PB-relax-Attention and only changes the order of computation, because it is enough for most of training. 
    # The implementation in the paper can be done very easily, if you really need it to train very deep transformers. 

    attention_scores = torch.matmul(
        query_layer / math.sqrt(query_layer.shape[-1]),
        key_layer.transpose(-1, -2)
    )
    if log_attention_weights is not None:
        attention_scores += log_attention_weights
<<<<<<< HEAD

    # if attention_mask.shape[-2] > 1: # if auto-regressive, skip
    attention_scores = torch.mul(attention_scores, attention_mask) - \
=======
    
    if not(attention_mask.shape[-2] == 1 and (attention_mask > 0).all()): 
        # if auto-regressive, skip
        attention_scores = torch.mul(attention_scores, attention_mask) - \
>>>>>>> 33bbb65c
                10000.0 * (1.0 - attention_mask)

    attention_probs = F.softmax(attention_scores, dim=-1)

    if attention_dropout is not None:
        with get_cuda_rng_tracker().fork():
            attention_probs = attention_dropout(attention_probs)

    context_layer = torch.matmul(attention_probs, value_layer)
    return context_layer

class SelfAttention(torch.nn.Module):
    def __init__(self, hidden_size, num_attention_heads,
                attention_dropout_prob, output_dropout_prob,
                init_method, layer_id, output_layer_init_method=None,
                hooks={}):
        super(SelfAttention, self).__init__()
        # Set output layer initialization if not provided.
        if output_layer_init_method is None:
            output_layer_init_method = init_method
        self.hooks = hooks
        self.layer_id = layer_id
        # Per attention head and per partition values.
        world_size = get_model_parallel_world_size()
        self.hidden_size_per_partition = divide(hidden_size, world_size)
        self.hidden_size_per_attention_head = divide(hidden_size, num_attention_heads)
        self.num_attention_heads_per_partition = divide(num_attention_heads, world_size)

        # Strided linear layer.
        self.query_key_value = ColumnParallelLinear(
            hidden_size,
            3*hidden_size,
            stride=3,
            gather_output=False,
            init_method=init_method
        )
        self.attention_dropout = torch.nn.Dropout(attention_dropout_prob)

        self.dense = RowParallelLinear(
            hidden_size,
            hidden_size,
            input_is_parallel=True,
            init_method=output_layer_init_method
        )
        self.output_dropout = torch.nn.Dropout(output_dropout_prob)


    def _transpose_for_scores(self, tensor):
        """Transpose a 3D tensor [b, s, np*hn] into a 4D tensor with
        size [b, np, s, hn].
        """
        new_tensor_shape = tensor.size()[:-1] + \
                            (self.num_attention_heads_per_partition,
                            self.hidden_size_per_attention_head)
        tensor = tensor.view(*new_tensor_shape)
        return tensor.permute(0, 2, 1, 3)

    def forward(self, hidden_states, mask, **kw_args):
        if 'attention_forward' in self.hooks:
            return self.hooks['attention_forward'](hidden_states, mask, **kw_args, layer_id=self.layer_id)
        else:
            mixed_raw_layer = self.query_key_value(hidden_states)
            (mixed_query_layer,
                mixed_key_layer,
                mixed_value_layer) = split_tensor_along_last_dim(mixed_raw_layer, 3)

            dropout_fn = self.attention_dropout if self.training else None

            query_layer = self._transpose_for_scores(mixed_query_layer)
            key_layer = self._transpose_for_scores(mixed_key_layer)
            value_layer = self._transpose_for_scores(mixed_value_layer)

            context_layer = standard_attention(query_layer, key_layer, value_layer, mask, dropout_fn)
            context_layer = context_layer.permute(0, 2, 1, 3).contiguous()
            new_context_layer_shape = context_layer.size()[:-2] + (self.hidden_size_per_partition,)
            context_layer = context_layer.view(*new_context_layer_shape)
            output = self.dense(context_layer)

            if self.training:
                output = self.output_dropout(output)

            return output, None


class MLP(torch.nn.Module):
    def __init__(self, hidden_size, output_dropout_prob, init_method,
                output_layer_init_method=None, layer_id=None, hooks={}):
        super(MLP, self).__init__()
        self.layer_id = layer_id
        # Set output layer initialization if not provided.
        if output_layer_init_method is None:
            output_layer_init_method = init_method
        self.hooks = hooks
        # Project to 4h.
        self.dense_h_to_4h = ColumnParallelLinear(
            hidden_size,
            4*hidden_size,
            gather_output=False,
            init_method=init_method
        )
        # Project back to h.
        self.dense_4h_to_h = RowParallelLinear(
            4*hidden_size,
            hidden_size,
            input_is_parallel=True,
            init_method=output_layer_init_method
        )
        self.dropout = torch.nn.Dropout(output_dropout_prob)

    def forward(self, hidden_states, **kw_args):
        if 'mlp_forward' in self.hooks:
            output = self.hooks['mlp_forward'](hidden_states, **kw_args, layer_id=self.layer_id)
        else:
            intermediate_parallel = self.dense_h_to_4h(hidden_states)
            intermediate_parallel = gelu(intermediate_parallel)
            output = self.dense_4h_to_h(intermediate_parallel)

        if self.training:
            output = self.dropout(output)
        return output


class BaseTransformerLayer(torch.nn.Module):
    def __init__(
        self,
        hidden_size,
        num_attention_heads,
        attention_dropout_prob,
        output_dropout_prob,
        layernorm_epsilon,
        init_method,
        layer_id,
        output_layer_init_method=None,
        sandwich_ln=True,
        hooks={}
    ):
        super(BaseTransformerLayer, self).__init__()
        # Set output layer initialization if not provided.
        if output_layer_init_method is None:
            output_layer_init_method = init_method
        self.layer_id = layer_id
        self.hooks = hooks

        # Layernorm on the input data.
        self.input_layernorm = LayerNorm(hidden_size, eps=layernorm_epsilon)

        # Self attention.
        self.attention = SelfAttention(
            hidden_size,
            num_attention_heads,
            attention_dropout_prob,
            output_dropout_prob,
            init_method,
            layer_id,
            output_layer_init_method=output_layer_init_method,
            hooks=hooks
        )

        # Layernorm on the input data.
        self.post_attention_layernorm = LayerNorm(hidden_size, eps=layernorm_epsilon)
        self.sandwich_ln = sandwich_ln
        if sandwich_ln:
            self.third_layernorm = LayerNorm(hidden_size, eps=layernorm_epsilon)
            self.fourth_layernorm = LayerNorm(hidden_size, eps=layernorm_epsilon)

        # MLP
        self.mlp = MLP(
            hidden_size,
            output_dropout_prob,
            init_method,
            output_layer_init_method=output_layer_init_method,
            layer_id=layer_id,
            hooks=hooks
        )

    def forward(self, hidden_states, mask, **kw_args):
        '''
            hidden_states: [batch, seq_len, hidden_size]
            mask: [(1, 1), seq_len, seq_len]
        '''

        # Layer norm at the begining of the transformer layer.
        layernorm_output1 = self.input_layernorm(hidden_states)
        # Self attention.
        attention_output, output_this_layer = self.attention(layernorm_output1, mask, **kw_args)

        # Third LayerNorm
        if self.sandwich_ln:
            attention_output = self.third_layernorm(attention_output)

        # Residual connection.
        layernorm_input = hidden_states + attention_output
        # Layer norm post the self attention.
        layernorm_output = self.post_attention_layernorm(layernorm_input)
        # MLP.
        mlp_output = self.mlp(layernorm_output, **kw_args)

        # Fourth LayerNorm
        if self.sandwich_ln:
            mlp_output = self.fourth_layernorm(mlp_output)

        # Second residual connection.
        output = layernorm_input + mlp_output

        return output, output_this_layer # temporally, output_this_layer is only from attention

class BaseTransformer(torch.nn.Module):
    def __init__(self,
                 num_layers,
                 vocab_size,
                 hidden_size,
                 num_attention_heads,
                 max_sequence_length,
                 embedding_dropout_prob,
                 attention_dropout_prob,
                 output_dropout_prob,
                 checkpoint_activations,
                 checkpoint_num_layers=1,
                 layernorm_epsilon=1.0e-5,
                 init_method_std=0.02,
                 sandwich_ln=True,
                 parallel_output=True,
                 hooks={}
                 ):
        super(BaseTransformer, self).__init__()

        # recording parameters
        self.parallel_output = parallel_output
        self.checkpoint_activations = checkpoint_activations
        self.checkpoint_num_layers = checkpoint_num_layers
        self.max_sequence_length = max_sequence_length
        self.hooks = copy.copy(hooks) # hooks will be updated each forward

        # create embedding parameters
        self.embedding_dropout = torch.nn.Dropout(embedding_dropout_prob)

        self.word_embeddings = VocabParallelEmbedding(
            vocab_size, hidden_size, init_method=unscaled_init_method(0.02))

        self.position_embeddings = torch.nn.Embedding(max_sequence_length, hidden_size)
        torch.nn.init.normal_(self.position_embeddings.weight, mean=0.0, std=init_method_std)

        # create all layers
        self.output_layer_init_method = scaled_init_method(init_method_std, num_layers)
        self.init_method = unscaled_init_method(init_method_std)
        def get_layer(layer_id):
            return BaseTransformerLayer(
                hidden_size,
                num_attention_heads,
                attention_dropout_prob,
                output_dropout_prob,
                layernorm_epsilon,
                self.init_method,
                layer_id,
                output_layer_init_method=self.output_layer_init_method,
                sandwich_ln=sandwich_ln,
                hooks=self.hooks
                )
        self.layers = torch.nn.ModuleList(
            [get_layer(layer_id) for layer_id in range(num_layers)])

        # Final layer norm before output.
        self.final_layernorm = LayerNorm(hidden_size, eps=layernorm_epsilon)

    def forward(self, input_ids, position_ids, attention_mask, *, branch_input=None, output_hidden_states=False,
                **kw_args):
        # sanity check 
        assert len(input_ids.shape) == 2
        batch_size, query_length = input_ids.shape
        assert len(attention_mask.shape) == 2 or \
            len(attention_mask.shape) == 4 and attention_mask.shape[1] == 1
        assert branch_input is None or 'layer_forward' in self.hooks and isinstance(branch_input, torch.Tensor)
        # branch_input is a new part of input need layer-by-layer update,
        #   but with different hidden_dim and computational routine.
        #   In most cases, you can just ignore it.

        # embedding part
        if 'word_embedding_forward' in self.hooks:
            hidden_states = self.hooks['word_embedding_forward'](input_ids, **kw_args)
        else: # default
            hidden_states = self.word_embeddings(input_ids)

        if 'position_embedding_forward' in self.hooks:
            position_embeddings = self.hooks['position_embedding_forward'](position_ids, **kw_args)
        else:
            assert len(position_ids.shape) <= 2
            assert position_ids.shape[-1] == query_length
            position_embeddings = self.position_embeddings(position_ids)
        hidden_states = hidden_states + position_embeddings
        hidden_states = self.embedding_dropout(hidden_states)

        hidden_states_outputs = [hidden_states] if output_hidden_states else []
        # branch related embedding
        if branch_input is None and 'branch_embedding_forward' in self.hooks:
            branch_input = self.hooks['branch_embedding_forward'](branch_input, **kw_args)

        # define custom_forward for checkpointing
        output_per_layers = []
        if self.checkpoint_activations:
            def custom(start, end):
                def custom_forward(*inputs):
                    layers_ = self.layers[start:end]
                    x_, mask = inputs[0], inputs[1]
                    if len(inputs) > 2: # have branch_input
                        branch_ = inputs[2]
                    output_per_layers_part = []
                    for i, layer in enumerate(layers_):
                        if len(inputs) > 2:
                            x_, branch_, output_this_layer = self.hooks['layer_forward'](
                                x_, mask, layer_id=layer.layer_id, branch_input=branch_, **kw_args
                            )
                        elif 'layer_forward' in self.hooks:
                            x_, output_this_layer = self.hooks['layer_forward'](
                                x_, mask, layer_id=layer.layer_id, **kw_args
                            )
                        else:
                            x_, output_this_layer = layer(x_, mask, **kw_args)
                        output_per_layers_part.append(output_this_layer)
                    return x_, output_per_layers_part
                return custom_forward

            l, num_layers = 0, len(self.layers)
            chunk_length = self.checkpoint_num_layers
            while l < num_layers:
                args = [hidden_states, attention_mask]
                if branch_input is not None:
                    hidden_states, branch_input, output_per_layers_part = checkpoint(custom(l, l + chunk_length), *args, branch_input)
                else:
                    hidden_states, output_per_layers_part = checkpoint(custom(l, l + chunk_length), *args)
                if output_hidden_states:
                    hidden_states_outputs.append(hidden_states)
                output_per_layers.extend(output_per_layers_part)
                l += chunk_length
        else:
            for i, layer in enumerate(self.layers):
                args = [hidden_states, attention_mask]
                if branch_input is not None: # customized layer_forward with branch_input
                    hidden_states, branch_input, output_this_layer = self.hooks['layer_forward'](*args, layer_id=torch.tensor(i), branch_input=branch_input, **kw_args)
                elif 'layer_forward' in self.hooks: # customized layer_forward
                    hidden_states, output_this_layer = self.hooks['layer_forward'](*args, layer_id=torch.tensor(i), **kw_args)
                else:
                    hidden_states, output_this_layer = layer(*args, **kw_args)
                if output_hidden_states:
                    hidden_states_outputs.append(hidden_states)
                output_per_layers.append(output_this_layer)

        # Final layer norm.
        logits = self.final_layernorm(hidden_states)

        if 'final_forward' in self.hooks:
            logits_parallel = self.hooks['final_forward'](logits, **kw_args)
        else:
            logits_parallel = copy_to_model_parallel_region(logits)
            logits_parallel = F.linear(logits_parallel, self.word_embeddings.weight)

        # branch related embedding
        if branch_input is None and 'branch_final_forward' in self.hooks:
            branch_input = self.hooks['branch_final_forward'](branch_input, **kw_args)

        if not self.parallel_output:
            logits_parallel = gather_from_model_parallel_region(logits_parallel)

        outputs = [logits_parallel]
        if branch_input is not None:
            outputs.append(branch_input)
        if output_hidden_states:
            outputs.append(hidden_states_outputs)
        outputs.extend(output_per_layers)

        return outputs
<|MERGE_RESOLUTION|>--- conflicted
+++ resolved
@@ -51,16 +51,10 @@
     )
     if log_attention_weights is not None:
         attention_scores += log_attention_weights
-<<<<<<< HEAD
-
-    # if attention_mask.shape[-2] > 1: # if auto-regressive, skip
-    attention_scores = torch.mul(attention_scores, attention_mask) - \
-=======
     
-    if not(attention_mask.shape[-2] == 1 and (attention_mask > 0).all()): 
+    if not(attention_mask.shape[-2] == 1 and (attention_mask > 0).all()):
         # if auto-regressive, skip
         attention_scores = torch.mul(attention_scores, attention_mask) - \
->>>>>>> 33bbb65c
                 10000.0 * (1.0 - attention_mask)
 
     attention_probs = F.softmax(attention_scores, dim=-1)
