--- conflicted
+++ resolved
@@ -109,7 +109,6 @@
     # Efficiency.
     group.add_argument('--checkpoint-activations', action='store_true',
                        help='checkpoint activation to allow for training '
-<<<<<<< HEAD
                             'with larger models and sequences. become slow (< 1.5x), save CUDA memory.')
     group.add_argument('--checkpoint-num-layers', type=int, default=1, # Inessential
                        help='chunk size (number of layers) for checkpointing. ')
@@ -120,16 +119,8 @@
     group.add_argument('--gradient-accumulation-steps', type=int, default=1, 
                        help='run optimizer after every gradient-accumulation-steps backwards.')
 
-    # Log.
-=======
-                            'with larger models and sequences')
-    group.add_argument('--checkpoint-num-layers', type=int, default=1,
-                       help='chunk size (number of layers) for checkpointing')
-    group.add_argument('--train-iters', type=int, default=None,
-                       help='total number of iterations to train over all training runs')
     group.add_argument('--epochs', type=int, default=None,
                        help='number of train epochs')
->>>>>>> 8a46903d
     group.add_argument('--log-interval', type=int, default=50,
                        help='report interval')
     group.add_argument('--summary-dir', type=str, default="", help="The directory to store the summary")
