--- conflicted
+++ resolved
@@ -100,17 +100,6 @@
         if val_data is not None:
             start_iter_val = (args.train_iters // args.save_interval) * args.eval_interval
             val_data.batch_sampler.start_iter = start_iter_val % len(val_data)
-<<<<<<< HEAD
-    if train_data is not None:
-        train_data_iterator = iter(train_data)
-    else:
-        train_data_iterator = None
-    if val_data is not None:
-        val_data_iterator = iter(val_data)
-    else:
-        val_data_iterator = None
-=======
->>>>>>> 44333e0f
 
     # init hook before training
     if hooks['init_function'] is not None:
@@ -124,25 +113,12 @@
                 def save_on_exit(args_, model_, optimizer_, lr_scheduler_):
                     save_checkpoint(args_.iteration, model_, optimizer_, lr_scheduler_, args_)
                 iteration, skipped = train(model, optimizer,
-<<<<<<< HEAD
-                                           lr_scheduler,
-                                           train_data_iterator,
-                                           val_data_iterator,
-                                           timers, args, summary_writer=summary_writer,
-                                           hooks=hooks
-                                           )
-        if args.do_valid:
-            prefix = 'the end of training for val data'
-            val_loss = evaluate_and_print_results(prefix, val_data_iterator,
-                model, args, timers, False, hooks=hooks)
-=======
                     lr_scheduler,
                     train_data,
                     val_data,
                     timers, args, summary_writer=summary_writer,
                     hooks=hooks
                     )
->>>>>>> 44333e0f
 
     # final save
     if args.save and iteration != 0:  # TODO save
@@ -270,13 +246,8 @@
 
 
 def train(model, optimizer, lr_scheduler,
-<<<<<<< HEAD
-          train_data_iterator, val_data_iterator, timers, args,
-          summary_writer=None, hooks={}):
-=======
         train_data, val_data, timers, args, 
         summary_writer=None, hooks={}):
->>>>>>> 44333e0f
     """Train the model."""
     if train_data is not None:
         train_data_iterator = iter(train_data)
@@ -350,12 +321,7 @@
                 eval_iters = args.eval_iters
             prefix = 'iteration {}'.format(args.iteration)
             evaluate_and_print_results(
-<<<<<<< HEAD
-                prefix, val_data_iterator, model, args, timers, False, step=args.iteration,
-                summary_writer=summary_writer, hooks=hooks)
-=======
                 prefix, val_data_iterator, model, eval_iters, args, timers, False, step=args.iteration, summary_writer=summary_writer, hooks=hooks)
->>>>>>> 44333e0f
 
         if args.exit_interval and args.iteration % args.exit_interval == 0:
             torch.distributed.barrier()
@@ -448,12 +414,7 @@
 
     return
 
-<<<<<<< HEAD
-
-def evaluate(data_iterator, model, args, timers, verbose=False, hooks={}):
-=======
 def evaluate(data_iterator, model, eval_iters, args, timers, verbose=False, hooks={}):
->>>>>>> 44333e0f
     """Evaluation."""
     forward_step = hooks['forward_step']
     # Turn on evaluation mode which disables dropout.
@@ -487,14 +448,8 @@
     metrics_avg = {key: value / eval_iters for key, value in metrics_total.items()}
     return total_lm_loss, metrics_avg
 
-<<<<<<< HEAD
-
-def evaluate_and_print_results(prefix, data_iterator, model,
-                               args, timers, verbose=False, step=None, summary_writer=None, hooks={}):
-=======
 def evaluate_and_print_results(prefix, data_iterator, model, eval_iters,
                             args, timers, verbose=False, step=None, summary_writer=None, hooks={}):
->>>>>>> 44333e0f
     """Helper function to evaluate and dump results on screen."""
     # import line_profiler
     # profile = line_profiler.LineProfiler(model.module.module.transformer.layers[0].forward)
@@ -543,13 +498,9 @@
     if summary_writer is not None:
         summary_writer.add_scalar(f'Train/valid_ppl', ppl, step)
         summary_writer.add_scalar(f'Train/valid_loss', loss, step)
-<<<<<<< HEAD
-
-=======
         for key in avg_metrics:
             summary_writer.add_scalar('Train/valid_'+key, avg_metrics[key], step)
         
->>>>>>> 44333e0f
 
 '''
     Optional DeepSpeed Activation Checkpointing features
