--- conflicted
+++ resolved
@@ -72,16 +72,7 @@
     train_data, val_data, test_data = make_loaders(args, hooks['create_dataset_function'])
     if args.epochs:
         args.train_iters = len(train_data)
-<<<<<<< HEAD
         args.eval_interval = len(train_data)//args.epochs
-        if args.save_interval is None:
-            args.save_interval = args.eval_interval
-=======
-        if args.eval_interval is None:
-            args.eval_interval = len(train_data)//args.epochs
-        if args.save_interval is None:
-            args.save_interval = len(train_data)//args.epochs
->>>>>>> 2b479d82
 
     # Build model
     if isinstance(model_cls, type):
