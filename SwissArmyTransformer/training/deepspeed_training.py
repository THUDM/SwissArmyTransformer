# coding=utf-8
# Rewrite by Ming Ding, Tsinghua University
# Copyright (c) 2019, NVIDIA CORPORATION.  All rights reserved.
#
# Licensed under the Apache License, Version 2.0 (the "License");
# you may not use this file except in compliance with the License.
# You may obtain a copy of the License at
#
#     http://www.apache.org/licenses/LICENSE-2.0
#
# Unless required by applicable law or agreed to in writing, software
# distributed under the License is distributed on an "AS IS" BASIS,
# WITHOUT WARRANTIES OR CONDITIONS OF ANY KIND, either express or implied.
# See the License for the specific language governing permissions and
# limitations under the License.

import os
import random
import math
import numpy as np
import torch
from collections import defaultdict
from datetime import datetime
from contextlib import ExitStack

import torch.distributed as dist
import deepspeed

from .learning_rates import AnnealingLR
from .model_io import load_checkpoint, save_checkpoint

from .utils import Timers
from .utils import report_memory
from .utils import print_args
from .utils import print_rank_0
from .utils import get_sample_writer

from SwissArmyTransformer import mpu
from SwissArmyTransformer.data_utils import make_loaders
from SwissArmyTransformer.tokenization import get_tokenizer


def training_main(args, model_cls, forward_step_function, create_dataset_function, init_function=None):
    """Main training program."""
    hooks = {
        'forward_step': forward_step_function,
        'init_function': init_function,
        'create_dataset_function': create_dataset_function
    }

    torch.backends.cuda.matmul.allow_tf32 = False
    torch.backends.cudnn.enabled = False  # Disable CuDNN.
    timers = Timers()  # Timer.

    # Experiment Name
    if args.load and args.mode == 'pretrain':  # continue training
        args.experiment_name = os.path.basename(os.path.normpath(args.load))
    else:
        args.experiment_name = args.experiment_name + datetime.now().strftime("%m-%d-%H-%M")

    # Pytorch distributed. must before seed
    initialize_distributed(args)
    set_random_seed(args.seed)  # Random seeds for reproducability.
    # init tokenizer
    get_tokenizer(args)  # set args.vocab_size.
    # Data stuff.
    train_data, val_data, test_data = make_loaders(args, hooks['create_dataset_function'])

    # Model, optimizer, and learning rate.
    model, optimizer = setup_model_and_optimizer(args, model_cls)

    # Config model IO
    if args.load is not None:
        args.iteration = load_checkpoint(model, args)
        # if we don't load optim_states, filelock is no more needed.
        # with FileLock("/root/checkpoint_lock", timeout=-1):
        #     args.iteration = load_checkpoint(model, optimizer, args)
    else:
        args.iteration = 0
    if args.save:
        args.save = os.path.join(args.save, args.experiment_name)
    torch.distributed.barrier()

    # initialize lr scheduler
    lr_scheduler = get_learning_rate_scheduler(optimizer, args.iteration, args)

    summary_writer = None
    if torch.distributed.get_rank() == 0:
        if args.mode == 'pretrain':
            print('Pretraining or Continuing training the Model...')
        elif args.mode == 'finetune':
            print('Finetuning Model...')
        print_args(args)
        summary_writer = get_sample_writer(base=args.summary_dir, name=args.experiment_name, iteration=args.iteration)

    # Resume data loader if necessary.
    if args.resume_dataloader:
        if train_data is not None:
            train_data.batch_sampler.start_iter = args.iteration % len(train_data)
        if val_data is not None:
            start_iter_val = (args.train_iters // args.save_interval) * args.eval_interval
            val_data.batch_sampler.start_iter = start_iter_val % len(val_data)
    if train_data is not None:
        train_data_iterator = iter(train_data)
    else:
        train_data_iterator = None
    if val_data is not None:
        val_data_iterator = iter(val_data)
    else:
        val_data_iterator = None

    # init hook before training
    if hooks['init_function'] is not None:
        hooks['init_function'](args, model, optimizer)

    # training 
    iteration = 0
    if args.train_iters > 0:
        if args.do_train:
            with ExitStack() as stack:
                def save_on_exit(args_, model_, optimizer_, lr_scheduler_):
                    save_checkpoint(args_.iteration, model_, optimizer_, lr_scheduler_, args_)

                iteration, skipped = train(model, optimizer,
                                           lr_scheduler,
                                           train_data_iterator,
                                           val_data_iterator,
                                           timers, args, summary_writer=summary_writer,
                                           hooks=hooks
                                           )
        if args.do_valid:
            prefix = 'the end of training for val data'
            val_loss = evaluate_and_print_results(prefix, val_data_iterator,
<<<<<<< HEAD
                                                  model, args, timers, False)
=======
                model, args, timers, False, hooks=hooks)
>>>>>>> 33bbb65c

    # final save
    if args.save and iteration != 0:  # TODO save
        save_checkpoint(iteration, model, optimizer, lr_scheduler, args)

    # final testing
    if args.do_test and test_data is not None:
        prefix = 'the end of training for test data'
        evaluate_and_print_results(prefix, iter(test_data),
<<<<<<< HEAD
                                   model, args, timers, True)

=======
            model, args, timers, True, hooks=hooks)
>>>>>>> 33bbb65c

def get_model(args, model_cls):
    """Build the model."""

    print_rank_0(f'building {model_cls.__name__} model ...')
    model = model_cls(args)

    if mpu.get_data_parallel_rank() == 0:
        print(' > number of parameters on model parallel rank {}: {}'.format(
            mpu.get_model_parallel_rank(),
            sum([p.nelement() for p in model.parameters()])), flush=True)

    if args.fp16:
        model.half()
    model.cuda(torch.cuda.current_device())

    return model


def setup_model_and_optimizer(args, model_cls, config_params=None):
    """Setup model and optimizer."""

    model = get_model(args, model_cls)

    model.disable_untrainable_params()  # mark trainable params

    param_groups = get_optimizer_param_groups(model)

    if args.train_data is not None:
        if args.deepspeed:
            print_rank_0("DeepSpeed is enabled.")
            model, optimizer, _, _ = deepspeed.initialize(
                model=model,
                model_parameters=param_groups,
                args=args,
                mpu=mpu,
                dist_init_required=False,
                config_params=config_params
            )
        else:
            raise ValueError('Currently, we only support training with deepspeed.')
    else:
        optimizer = None

    return model, optimizer


def get_params_for_weight_decay_optimization(module):
    weight_decay_params = {'params': []}
    no_weight_decay_params = {'params': [], 'weight_decay': 0.0}
    for module_ in module.modules():
        if isinstance(module_, (mpu.LayerNorm, torch.nn.LayerNorm)):
            no_weight_decay_params['params'].extend(
                [p for p in list(module_._parameters.values())
                 if p is not None and p.requires_grad])
        else:
            weight_decay_params['params'].extend(
                [p for n, p in list(module_._parameters.items())
                 if p is not None and n != 'bias' and p.requires_grad])
            no_weight_decay_params['params'].extend(
                [p for n, p in list(module_._parameters.items())
                 if p is not None and n == 'bias' and p.requires_grad])

    if len(weight_decay_params['params']) == 0:
        return (no_weight_decay_params,)
    elif len(no_weight_decay_params['params']) == 0:
        return (weight_decay_params,)

    return weight_decay_params, no_weight_decay_params


def get_optimizer_param_groups(model):
    # Build parameter groups (weight decay and non-decay).
    if hasattr(model, 'module'):
        model = model.module
    param_groups = get_params_for_weight_decay_optimization(model)  # TODO move to here
    # Add model parallel attribute if it is not set.
    for param_group in param_groups:
        for param in param_group['params']:
            if not hasattr(param, 'model_parallel'):
                param.model_parallel = False
    return param_groups


def get_learning_rate_scheduler(optimizer, iteration, args,
                                auto_warmup_steps=100, auto_warmup_rate=0.05):
    """Build the learning rate scheduler."""

    # Add linear learning rate scheduler.
    if args.lr_decay_iters is not None:
        num_iters = args.lr_decay_iters
    else:
        num_iters = args.train_iters
    num_iters = max(1, num_iters)
    init_step = max(iteration - auto_warmup_steps, 0)
    if args.mode == 'pretrain' and iteration == 0:
        auto_warmup_steps = 0
    # If init_step <= current_steps <= init_step + auto_warmup_steps,
    # lr = auto_warmup_rate * args.lr.
    # This overrides other rules.
    warmup_iter = args.warmup * num_iters
    lr_scheduler = AnnealingLR(optimizer,
                               start_lr=args.lr,
                               warmup_iter=warmup_iter,
                               num_iters=num_iters,
                               decay_style=args.lr_decay_style,
                               last_iter=init_step,
                               decay_ratio=args.lr_decay_ratio,
                               auto_warmup_steps=auto_warmup_steps,
                               auto_warmup_rate=auto_warmup_rate
                               )

    return lr_scheduler


def train(model, optimizer, lr_scheduler,
          train_data_iterator, val_data_iterator, timers, args,
          summary_writer=None, hooks={}):
    """Train the model."""
    # Turn on training mode which enables dropout.
    model.train()

    # Tracking loss.
    total_lm_loss = 0.0
    total_metrics = defaultdict(float)

    # Iterations.
    skipped_iters = 0

    timers('interval time').start()
    report_memory_flag = True
    while args.iteration < args.train_iters:

        lm_loss, skipped_iter, metrics = train_step(train_data_iterator,
                                                    model,
                                                    optimizer,
                                                    lr_scheduler,
                                                    args, timers, hooks=hooks)
        skipped_iters += skipped_iter
        args.iteration += 1

        # Update losses.
        total_lm_loss += lm_loss.data.detach().float()
        for name in metrics:
            total_metrics[name] += metrics[name].data.detach().float().item()

        # Logging.
        if args.iteration % args.log_interval == 0:
            learning_rate = optimizer.param_groups[0]['lr']
            avg_lm_loss = total_lm_loss.item() / args.log_interval
            # average img & txt loss
            avg_metrics = {}
            for key in total_metrics:
                avg_metrics[key] = total_metrics[key] / args.log_interval

            elapsed_time = timers('interval time').elapsed()
            report_iteration_metrics(summary_writer, optimizer, learning_rate, avg_lm_loss,
                                     elapsed_time * 1000.0 / args.log_interval, args.iteration, args.train_iters, args,
                                     avg_metrics)
            total_lm_loss = 0.0
            total_metrics = defaultdict(float)
            if report_memory_flag:
                report_memory('after {} iterations'.format(args.iteration))
                report_memory_flag = False

            timers.log(['forward', 'backward', 'allreduce', 'optimizer',
                        'batch generator', 'data loader'],
                       normalizer=args.log_interval)
        # Checkpointing
        if args.save and args.save_interval and args.iteration % args.save_interval == 0:
            save_checkpoint(args.iteration, model, optimizer, lr_scheduler, args)

        # Evaluation
        if args.eval_interval and args.iteration % args.eval_interval == 0 and args.do_valid:
            prefix = 'iteration {}'.format(args.iteration)
            evaluate_and_print_results(
                prefix, val_data_iterator, model, args, timers, False, step=args.iteration,
                summary_writer=summary_writer, hooks=hooks)

        if args.exit_interval and args.iteration % args.exit_interval == 0:
            torch.distributed.barrier()
            time_str = datetime.now().strftime('%Y-%m-%d %H:%M:%S')
            rank = torch.distributed.get_rank()
            print('rank: {} | time: {} | exiting the program at iteration {}'.
                  format(rank, time_str, args.iteration), flush=True)
            exit()

    return args.iteration, skipped_iters


def train_step(data_iterator, model, optimizer, lr_scheduler,
               args, timers, hooks=None, single_step=False, **kwargs):
    """Single training step."""
    if hooks is None:
        hooks = {}
    lm_loss_total, metrics_total, count = 0.0, {}, 0
    forward_step = hooks['forward_step']

    while True:
        # Forward model for one step.
        timers('forward').start()
        lm_loss, metrics = forward_step(data_iterator, model, args, timers, **kwargs)
        timers('forward').stop()

        # Check nan or inf in forward, preventing it from interfering loss scaler,
        # and all reduce metrics by the way
        lm_loss_reduced = lm_loss.detach().clone()
        torch.distributed.all_reduce(lm_loss_reduced.data)
        lm_loss_reduced.data = lm_loss_reduced.data / args.world_size

        loss_checker = lm_loss_reduced
        for name in metrics:
            metrics[name] = metrics[name].detach().clone()
            torch.distributed.all_reduce(metrics[name].data)
            metrics[name].data /= args.world_size
            loss_checker = loss_checker + metrics[name]
        if loss_checker.isnan().any() or loss_checker.isinf().any():
            print('Skipping backward and optimizer step for nan or inf in forwarding metrics/loss!')
            return lm_loss.detach(), 1, metrics

        # Accumulate the statistics
        lm_loss_total += lm_loss_reduced
        for name in metrics:
            if name not in metrics_total:
                metrics_total[name] = 0.0
            metrics_total[name] += metrics[name]
        count += 1
        # Calculate gradients, reduce across processes, and clip.
        timers('backward').start()
        backward_step(optimizer, model, lm_loss, args, timers)
        timers('backward').stop()
        # Update parameters.
        skipped_iter, complete = 0, False
        timers('optimizer').start()
        if args.deepspeed:
            if model.is_gradient_accumulation_boundary():
                model.step()
                complete = True
                if not (args.fp16 and optimizer.overflow):
                    lr_scheduler.step()
                else:
                    skipped_iter = 1
            else:
                model.step()
        else:
            raise ValueError('Currently, we only support training with deepspeed.')
        timers('optimizer').stop()
        if complete or single_step:
            break
    lm_loss_total /= count
    metrics_total = {key: value / count for key, value in metrics_total.items()}
    return lm_loss_total, skipped_iter, metrics_total


def backward_step(optimizer, model, loss, args, timers):
    """Backward step."""

    # Backward pass.
    if args.deepspeed:
        model.backward(loss)
    else:
        raise ValueError('Currently, we only support training with deepspeed.')

    if args.deepspeed:
        # DeepSpeed backward propagation already addressed all reduce communication.
        # Reset the timer to avoid breaking timer logs below.
        timers('allreduce').reset()

    return


def evaluate(data_iterator, model, args, timers, verbose=False, hooks={}):
    """Evaluation."""
    forward_step = hooks['forward_step']

    # Turn on evaluation mode which disables dropout.
    model.eval()

    total_lm_loss = 0
    with torch.no_grad():
        iteration = 0
        while iteration < args.eval_iters:
            iteration += 1
            if verbose and iteration % args.log_interval == 0:
                print_rank_0('Evaluating iter {}/{}'.format(iteration, args.eval_iters))
            # Forward evaluation.
            lm_loss, metrics = forward_step(data_iterator, model, args, timers)
            '''when contiguous memory optimizations are enabled, the buffers
            allocated by the optimizations are deallocated during backward pass
            in the absence of backward pass the buffers should be reset after each
            forward pass'''
            if args.deepspeed and args.deepspeed_activation_checkpointing:
                deepspeed.checkpointing.reset()
            total_lm_loss += lm_loss.data.detach().float().item()

    # Move model back to the train mode.
    model.train()

    total_lm_loss /= args.eval_iters
    return total_lm_loss


def evaluate_and_print_results(prefix, data_iterator, model,
                               args, timers, verbose=False, step=None, summary_writer=None, hooks={}):
    """Helper function to evaluate and dump results on screen."""
    # import line_profiler
    # profile = line_profiler.LineProfiler(model.module.module.transformer.layers[0].forward)
    # profile.enable()
    # torch.cuda.empty_cache()
    lm_loss = evaluate(data_iterator, model, args, timers, verbose, hooks=hooks)
    # profile.disable()
    # import sys
    # profile.print_stats(sys.stdout)
    lm_ppl = math.exp(min(20, lm_loss))
    report_evaluate_metrics(summary_writer, prefix, lm_loss, lm_ppl, step)

    return lm_loss


def report_iteration_metrics(summary_writer, optimizer, lr, loss, elapsed_time, step, total_step, args, avg_metrics):
    log_string = ' iteration {:8d}/{:8d} |'.format(step, total_step)
    log_string += ' elapsed time per iteration (ms): {:.1f} |'.format(elapsed_time)
    log_string += ' learning rate {:.3E} |'.format(lr)
    log_string += ' lm loss {:.6E} |'.format(loss)
    for key in avg_metrics:
        log_string += ' {} {:.6E} |'.format(key, avg_metrics[key])
    if args.fp16:
        log_string += ' loss scale {:.1f} |'.format(
            optimizer.cur_scale if args.deepspeed else optimizer.loss_scale)
    print_rank_0(log_string)
    if summary_writer is not None:
        summary_writer.add_scalar(f'Train/lr', lr, step)
        summary_writer.add_scalar(f'Train/train_loss', loss, step)
        summary_writer.add_scalar(f'Train/elapsed_time', elapsed_time, step)
        for key in avg_metrics:
            summary_writer.add_scalar('Train/'+key, avg_metrics[key], step)


def report_evaluate_metrics(summary_writer, prefix, loss, ppl, step):
    string = ' validation loss at {} | '.format(prefix)
    string += 'LM loss: {:.6E} | '.format(loss)
    string += 'LM PPL: {:.6E}'.format(ppl)
    length = len(string) + 1
    print_rank_0('-' * 100)
    print_rank_0('-' * length)
    print_rank_0(string)
    print_rank_0('-' * length)
    if summary_writer is not None:
        summary_writer.add_scalar(f'Train/valid_ppl', ppl, step)
        summary_writer.add_scalar(f'Train/valid_loss', loss, step)


'''
    Optional DeepSpeed Activation Checkpointing features
    Gives access to partition activations, contiguous memory optimizations
    and cpu checkpointing.

    Activation checkpoint requires keep track of the random states
    and setting the random seed for each MP process. Megatron uses
    mpu.get_cuda_rng_tracker and mpu.model_parallel_cuda_manual_seed
    for keeping track of the random states and setting the random seeds.
    Since they are used in places outside of activation checkpointing,
    we overwrite them to maintain consistency.

    This must be done before all the calls to mpu.model_parallel_cuda_manual_seed
    '''


def set_deepspeed_activation_checkpointing(args):
    deepspeed.checkpointing.configure(mpu, deepspeed_config=args.deepspeed_config, num_checkpoints=args.num_layers)
    mpu.checkpoint = deepspeed.checkpointing.checkpoint
    mpu.get_cuda_rng_tracker = deepspeed.checkpointing.get_cuda_rng_tracker
    mpu.model_parallel_cuda_manual_seed = deepspeed.checkpointing.model_parallel_cuda_manual_seed


def initialize_distributed(args):
    """Initialize torch.distributed."""

    # the automatic assignment of devices has been moved to arguments.py 
    torch.cuda.set_device(args.device)
    # Call the init process
    init_method = 'tcp://'
    args.master_ip = os.getenv('MASTER_ADDR', 'localhost')
    args.master_port = os.getenv('MASTER_PORT', '6000')
    init_method += args.master_ip + ':' + args.master_port
    torch.distributed.init_process_group(
        backend=args.distributed_backend,
        world_size=args.world_size, rank=args.rank,
        init_method=init_method)

    # Set the model-parallel / data-parallel communicators.
    mpu.initialize_model_parallel(args.model_parallel_size)

    # Optional DeepSpeed Activation Checkpointing Features
    if hasattr(args, "deepspeed") and args.deepspeed and args.deepspeed_activation_checkpointing:
        set_deepspeed_activation_checkpointing(args)  # TODO manual model-parallel seed


def set_random_seed(seed):
    """Set random seed for reproducability."""
    if seed is not None and seed > 0:
        random.seed(seed)
        np.random.seed(seed)
        torch.manual_seed(seed)
        torch.cuda.manual_seed(seed)
        torch.cuda.manual_seed_all(seed)  # if you are using multi-GPU.
        torch.backends.cudnn.benchmark = False
        torch.backends.cudnn.deterministic = True
        torch.backends.cudnn.enabled = False
        torch.backends.cuda.matmul.allow_tf32 = False
        if hasattr(mpu, 'model_parallel_cuda_manual_seed'):
            mpu.model_parallel_cuda_manual_seed(seed)<|MERGE_RESOLUTION|>--- conflicted
+++ resolved
@@ -120,7 +120,6 @@
             with ExitStack() as stack:
                 def save_on_exit(args_, model_, optimizer_, lr_scheduler_):
                     save_checkpoint(args_.iteration, model_, optimizer_, lr_scheduler_, args_)
-
                 iteration, skipped = train(model, optimizer,
                                            lr_scheduler,
                                            train_data_iterator,
@@ -131,11 +130,7 @@
         if args.do_valid:
             prefix = 'the end of training for val data'
             val_loss = evaluate_and_print_results(prefix, val_data_iterator,
-<<<<<<< HEAD
-                                                  model, args, timers, False)
-=======
                 model, args, timers, False, hooks=hooks)
->>>>>>> 33bbb65c
 
     # final save
     if args.save and iteration != 0:  # TODO save
@@ -145,12 +140,8 @@
     if args.do_test and test_data is not None:
         prefix = 'the end of training for test data'
         evaluate_and_print_results(prefix, iter(test_data),
-<<<<<<< HEAD
-                                   model, args, timers, True)
-
-=======
             model, args, timers, True, hooks=hooks)
->>>>>>> 33bbb65c
+
 
 def get_model(args, model_cls):
     """Build the model."""
