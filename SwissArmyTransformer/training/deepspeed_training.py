--- conflicted
+++ resolved
@@ -61,15 +61,10 @@
         args.experiment_name = args.experiment_name + datetime.now().strftime("%m-%d-%H-%M")
 
     # Pytorch distributed. must before seed
-<<<<<<< HEAD
-    if not already_init:
-        initialize_distributed(args)
-    set_random_seed(args.seed)  # Random seeds for reproducability.
-=======
     if isinstance(model_cls, type):
-        initialize_distributed(args)
+        if not already_init:
+            initialize_distributed(args)
         set_random_seed(args.seed)  # Random seeds for reproducability.
->>>>>>> bfdcdd99
     # init tokenizer
     get_tokenizer(args)  # set args.vocab_size.
     # Data stuff.
