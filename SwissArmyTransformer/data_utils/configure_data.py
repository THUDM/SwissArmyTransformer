# -*- encoding: utf-8 -*-
'''
@File    :   configure_data.py
@Time    :   2021/01/11 23:28:38
@Author  :   Ming Ding 
@Contact :   dm18@mails.tsinghua.edu.cn
'''

# here put the import lib
import os
import sys
import math
import random
import copy

import numpy as np
import torch
from bisect import bisect_right
from functools import partial

from torch.utils import data
from .samplers import DistributedBatchSampler

from SwissArmyTransformer import mpu


def make_data_loader(dataset, batch_size, args):
    world_size = torch.distributed.get_world_size(
        group=mpu.get_data_parallel_group())
    rank = torch.distributed.get_rank(group=mpu.get_data_parallel_group())
    distributed = world_size > 1

    sampler = torch.utils.data.SequentialSampler(dataset)
    # drop_last = distributed
    drop_last = False # TODO will always drop last to keep the consistency.
    # or, how to avg in eval last batch?
    
    # the GPUs in the same model parallel group receive the same data
    if distributed: # TODO reformat this, but it is not urgent
        gradient_accumulation_steps = getattr(args, 'gradient_accumulation_steps', 1)
        batch_sampler = DistributedBatchSampler(sampler,
            batch_size,
            drop_last,
            rank,
            world_size,
            gradient_accumulation_steps=gradient_accumulation_steps)
    else:
        batch_sampler = torch.utils.data.BatchSampler(sampler,
                                                        batch_size,
                                                        drop_last)
    data_loader = torch.utils.data.DataLoader(dataset,
                                            batch_sampler=batch_sampler,
                                            num_workers=args.num_workers,
                                            pin_memory=True)
    return data_loader


def make_dataset_full(path, split, args, create_dataset_function, 
        dataset_weights=None, random_mapping=True, is_train_data=False, **kwargs):
    """function to create datasets+tokenizers for common options"""
    print('make dataset ...', path)
    if split is None:
        split = [1.]

    assert isinstance(path, list)
    
    if not should_split(split):
        ds = []
        for p in path:
            d = create_dataset_function(p, args)
            ds.append(d)
        ds = ConcatDataset(ds, weights=dataset_weights)
        if random_mapping:
            if args.epochs is not None:
                ds = RandomDataset(ds, scale=args.epochs)
            else:
<<<<<<< HEAD
                scale = 200
            if args.static_random:
                ds = RandomDataset(ds, scale=scale)
            else:
=======
                if is_train_data:
                # only train-dataset will set this to True,
                # so we enlarge it to make sure that the data is sufficient.
                    world_size = torch.distributed.get_world_size(
                        group=mpu.get_data_parallel_group())
                    scale = max(200, 1 + (args.train_iters * args.batch_size * world_size) // len(ds))
                else:
                    scale = 200
>>>>>>> c058c01e
                ds = RandomMappingDataset(ds, scale=scale)
        return ds 
    else:
        # must first split datasets, then reweight/concat, finally random-mapping.
        # this order avoids overlapping.
        train_ds, valid_ds, test_ds = [], [], []
        for p in path:
            d = create_dataset_function(p, args)
            if should_split(split):
                dtrain, dvalid, dtest = split_ds(d, split, block_size=args.block_size)
                train_ds.append(dtrain)
                valid_ds.append(dvalid)
                test_ds.append(dtest)
        train_ds = ConcatDataset(train_ds, weights=dataset_weights)
        valid_ds = ConcatDataset(valid_ds, weights=dataset_weights)
        test_ds = ConcatDataset(test_ds, weights=dataset_weights)
        if random_mapping:
            world_size = torch.distributed.get_world_size(
                group=mpu.get_data_parallel_group())
            scale = max(200, 1 + (args.train_iters * args.batch_size * world_size) // len(train_ds))
            train_ds = RandomMappingDataset(train_ds, scale=scale)
            valid_ds = RandomMappingDataset(valid_ds)
            test_ds = RandomMappingDataset(test_ds)
        return train_ds, valid_ds, test_ds

def make_loaders(args, create_dataset_function):
    """makes training/val/test
    Args:
        args.train_data, args.valid_data, args.test_data: str. Paths to the dataset.
        args.split: str. format: "8,1,1". how to split train_data.
        args.dataset_type: use to create the right datasets. 
    """
    make_dataset = partial(make_dataset_full, 
                        create_dataset_function=create_dataset_function)

    world_size = torch.distributed.get_world_size(
        group=mpu.get_data_parallel_group())
    batch_size = args.batch_size * world_size
    eval_batch_size = batch_size
    if args.eval_batch_size is not None:
        eval_batch_size = args.eval_batch_size * world_size
    
    split = get_split(args)

    data_set_args = {
        'path': args.train_data,
        'split': split,
    }

    eval_set_args = copy.copy(data_set_args)
    eval_set_args['split'] = [1.]
    
    # make datasets splits and tokenizer
    train = None
    valid = None
    test = None

    if args.train_data is not None:
        train = make_dataset(**data_set_args, args=args, dataset_weights=args.train_data_weights, is_train_data=True)
        if should_split(split):
            train, valid, test = train

    # make training and val dataset if necessary
    if valid is None and args.valid_data is not None:
        eval_set_args['path'] = args.valid_data
        valid = make_dataset(**eval_set_args, args=args, random_mapping=not args.strict_eval)
    if test is None and args.test_data is not None:
        eval_set_args['path'] = args.test_data
        test = make_dataset(**eval_set_args, args=args, random_mapping=not args.strict_eval)

    # wrap datasets with data loader
    if train is not None and args.batch_size > 0:
        train = make_data_loader(train, batch_size, args)
        args.do_train = True
    else:
        args.do_train = False
    eval_batch_size = eval_batch_size if eval_batch_size != 0 else batch_size
    if valid is not None:
        valid = make_data_loader(valid, eval_batch_size, args)
        args.do_valid = True
    else:
        args.do_valid = False
    if test is not None:
        test = make_data_loader(test, eval_batch_size, args)
        args.do_test = True
    else:
        args.do_test = False

    return train, valid, test



def get_split(args):
    """
    Get dataset splits from comma separated string list
    """
    splits = []
    if args.split.find(',') != -1:
        splits = [float(s) for s in args.split.split(',')]
    elif args.split.find('/') != -1:
        splits = [float(s) for s in args.split.split('/')]
    else:
        splits = [float(args.split)]
    split_total = sum(splits)
    if split_total < 1.:
        splits.append(1-split_total)
    while len(splits) < 3:
        splits.append(0.)
    splits = splits[:3]
    if args.valid_data is not None:
        splits[1] = 0.
    if args.test_data is not None:
        splits[2] = 0.
    final_sum = sum(splits)
    return [s/final_sum for s in splits]

def should_split(split):
    """
    given split proportions checks if should split
    Examples:
    >>> should_split([10,0,0]) 
    False
    >>> should_split([1,.1,.2])
    True
    """
    return max(split) / sum(split) != 1.

def split_ds(ds, split=[.8,.2,.0], block_size = 10000):
    """
    Split a dataset into subsets given proportions of how
    much to allocate per split. If a split is 0% returns None for that split.
    Purpose: Useful for creating train/val/test splits
    Arguments:
        ds (Dataset or array-like): Data to be split.
        split (1D array-like): proportions to split `ds`. `sum(splits) != 0`
        shuffle (boolean): Randomly split dataset. Default: True
    """
    split_sum = sum(split)
    if split_sum == 0:
        raise Exception('Split cannot sum to 0.')
    split = np.array(split)
    split /= split_sum

    assert block_size <= len(ds)

    start_idx = 0
    residual_idx = 0
    rtn_ds = [None]*len(split)
    indices = np.random.permutation(np.array(range(block_size)))
    for i, f in enumerate(split):
        if f != 0:
            proportion = block_size*split[i]
            residual_idx += proportion % 1
            split_ = int(int(proportion) + residual_idx)
            rtn_ds[i] = BlockedRandomSplitDataset(ds, indices[range(start_idx, start_idx+max(split_, 1))], block_size)
            start_idx += split_
            residual_idx %= 1
    return rtn_ds

class ConcatDataset(data.Dataset):
    """
    Dataset to concatenate multiple datasets.
    Purpose: useful to assemble different existing datasets, possibly
    large-scale datasets as the concatenation operation is done in an
    on-the-fly manner.
    Arguments:  
        datasets (sequence): List of datasets to be concatenated.
    """

    @staticmethod
    def cumsum(sequence, weights):
        r, s = [], 0
        for i, e in enumerate(sequence):
            l = int(len(e) * weights[i])
            r.append(l + s)
            s += l
        return r

    def __init__(self, datasets, weights=None, **kwargs):
        super(ConcatDataset, self).__init__()
        assert len(datasets) > 0, 'datasets should not be an empty iterable'
        self.datasets = list(datasets)
        if weights is None:
            self.weights = [1] * len(self.datasets)
        else:
            self.weights = weights
        self.cumulative_sizes = self.cumsum(self.datasets, self.weights)

    def __len__(self):
        return self.cumulative_sizes[-1]

    def __getitem__(self, idx):
        dataset_idx = bisect_right(self.cumulative_sizes, idx)
        if dataset_idx == 0:
            sample_idx = idx
        else:
            sample_idx = idx - self.cumulative_sizes[dataset_idx - 1]
        sample_idx = sample_idx % len(self.datasets[dataset_idx])
        return self.datasets[dataset_idx][sample_idx]

class RandomMappingDataset(data.Dataset):
    '''
    Dataset wrapper to randomly mapping indices to original order.
    Will also enlarge the length

    '''
    def __init__(self, ds, scale=200, **kwargs):
        self.wrapped_data = ds
        self.scale = scale

    def __len__(self):
        return len(self.wrapped_data) * self.scale

    def __getitem__(self, index):
        rng = random.Random(index)
        rng = np.random.RandomState(seed=[rng.randint(0, 2**32-1) for _ in range(16)])
        index = rng.randint(len(self.wrapped_data))
        return self.wrapped_data[index]

class RandomDataset(data.Dataset):
    '''
    Dataset wrapper to randomly mapping indices to original order.
    The indices are pre-processed.
    Will also enlarge the length
    '''
    def __init__(self, ds, scale=200, **kwargs):
        self.wrapped_data = ds
        self.scale = scale
        self.indices = np.random.permutation(np.array(range(len(ds))))

    def __len__(self):
        return len(self.wrapped_data) * self.scale

    def __getitem__(self, index):
<<<<<<< HEAD
        return self.wrapped_data[self.indices[index % len(self.wrapped_data)]]
=======
        return self.wrapped_data[int(self.indices[index % len(self.wrapped_data)])]
>>>>>>> c058c01e

class BlockedRandomSplitDataset(data.Dataset):
    '''
    Dataset wrapper to access a subset of another dataset.
    Use block algorithm to reduce memory.
    In each block, using the `indices` items.
    '''
    def __init__(self, ds, indices, block_size,**kwargs):
        if type(indices) is not np.ndarray:
            indices = np.array(indices)
        indices = np.sort(indices)
        self.block_size = block_size
        self.wrapped_data = ds
        self.wrapped_data_len = len(ds)
        self.indices = indices
        self.len = len(indices) * (len(ds) // block_size) + np.sum(indices < (len(ds) % block_size))

    def __len__(self):
        return self.len

    def __getitem__(self, index):
        return self.wrapped_data[(index // len(self.indices)) * self.block_size + self.indices[index % len(self.indices)]]<|MERGE_RESOLUTION|>--- conflicted
+++ resolved
@@ -74,12 +74,6 @@
             if args.epochs is not None:
                 ds = RandomDataset(ds, scale=args.epochs)
             else:
-<<<<<<< HEAD
-                scale = 200
-            if args.static_random:
-                ds = RandomDataset(ds, scale=scale)
-            else:
-=======
                 if is_train_data:
                 # only train-dataset will set this to True,
                 # so we enlarge it to make sure that the data is sufficient.
@@ -88,7 +82,6 @@
                     scale = max(200, 1 + (args.train_iters * args.batch_size * world_size) // len(ds))
                 else:
                     scale = 200
->>>>>>> c058c01e
                 ds = RandomMappingDataset(ds, scale=scale)
         return ds 
     else:
@@ -293,7 +286,6 @@
     '''
     Dataset wrapper to randomly mapping indices to original order.
     Will also enlarge the length
-
     '''
     def __init__(self, ds, scale=200, **kwargs):
         self.wrapped_data = ds
@@ -323,11 +315,7 @@
         return len(self.wrapped_data) * self.scale
 
     def __getitem__(self, index):
-<<<<<<< HEAD
-        return self.wrapped_data[self.indices[index % len(self.wrapped_data)]]
-=======
         return self.wrapped_data[int(self.indices[index % len(self.wrapped_data)])]
->>>>>>> c058c01e
 
 class BlockedRandomSplitDataset(data.Dataset):
     '''
