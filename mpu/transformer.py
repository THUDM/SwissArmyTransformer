# coding=utf-8
# rewritten, Copyright (c) 2021, Ming Ding.  All rights reserved.
# Copyright (c) 2019, NVIDIA CORPORATION.  All rights reserved.
#
# Licensed under the Apache License, Version 2.0 (the "License");
# you may not use this file except in compliance with the License.
# You may obtain a copy of the License at
#
#     http://www.apache.org/licenses/LICENSE-2.0
#
# Unless required by applicable law or agreed to in writing, software
# distributed under the License is distributed on an "AS IS" BASIS,
# WITHOUT WARRANTIES OR CONDITIONS OF ANY KIND, either express or implied.
# See the License for the specific language governing permissions and
# limitations under the License.

"""Transformer."""

import math
import copy
import torch
import torch.nn.functional as F
from apex.normalization.fused_layer_norm import FusedLayerNorm

from .initialize import get_model_parallel_world_size
from .layers import ColumnParallelLinear, RowParallelLinear, VocabParallelEmbedding
from .mappings import gather_from_model_parallel_region, copy_to_model_parallel_region

from deepspeed.runtime.activation_checkpointing.checkpointing import checkpoint, get_cuda_rng_tracker

from .utils import divide, sqrt, scaled_init_method, unscaled_init_method, gelu
from .utils import split_tensor_along_last_dim

class LayerNorm(FusedLayerNorm):
    def __init__(self, *args, pb_relax=False, **kwargs):
        super().__init__(*args, **kwargs)
        self.pb_relax = pb_relax
    def forward(self, x):
        if not self.pb_relax:
            return super().forward(x)
        return super().forward(x / (x.abs().max().detach()/8))
        
def standard_attention(query_layer, key_layer, value_layer, attention_mask,
                    attention_dropout=None, log_attention_weights=None):
    # We disable the PB-relax-Attention and only changes the order of computation, because it is enough for most of training. 
    # The implementation in the paper can be done very easily, if you really need it to train very deep transformers. 

    attention_scores = torch.matmul(
        query_layer / math.sqrt(query_layer.shape[-1]),
        key_layer.transpose(-1, -2)
    )
    if log_attention_weights is not None:
        attention_scores += log_attention_weights
    
<<<<<<< HEAD
    # if attention_mask.shape[-2] > 1: # if auto-regressive, skip
=======
>>>>>>> 2515985c
    attention_scores = torch.mul(attention_scores, attention_mask) - \
                10000.0 * (1.0 - attention_mask)

    attention_probs = F.softmax(attention_scores, dim=-1)

    if attention_dropout is not None:
        with get_cuda_rng_tracker().fork():
            attention_probs = attention_dropout(attention_probs)

    context_layer = torch.matmul(attention_probs, value_layer)
    return context_layer

class SelfAttention(torch.nn.Module):
    def __init__(self, hidden_size, num_attention_heads,
                attention_dropout_prob, output_dropout_prob,
                init_method, layer_id, output_layer_init_method=None,
                hooks={}):
        super(SelfAttention, self).__init__()
        # Set output layer initialization if not provided.
        if output_layer_init_method is None:
            output_layer_init_method = init_method
        self.hooks = hooks
        self.layer_id = layer_id
        # Per attention head and per partition values.
        world_size = get_model_parallel_world_size()
        self.hidden_size_per_partition = divide(hidden_size, world_size)
        self.hidden_size_per_attention_head = divide(hidden_size, num_attention_heads)
        self.num_attention_heads_per_partition = divide(num_attention_heads, world_size)

        # Strided linear layer.
        self.query_key_value = ColumnParallelLinear(
            hidden_size, 
            3*hidden_size,
            stride=3,
            gather_output=False,
            init_method=init_method
        )
        self.attention_dropout = torch.nn.Dropout(attention_dropout_prob)

        self.dense = RowParallelLinear(
            hidden_size,
            hidden_size,
            input_is_parallel=True,
            init_method=output_layer_init_method
        )
        self.output_dropout = torch.nn.Dropout(output_dropout_prob)


    def _transpose_for_scores(self, tensor):
        """Transpose a 3D tensor [b, s, np*hn] into a 4D tensor with
        size [b, np, s, hn].
        """
        new_tensor_shape = tensor.size()[:-1] + \
                            (self.num_attention_heads_per_partition,
                            self.hidden_size_per_attention_head)
        tensor = tensor.view(*new_tensor_shape)
        return tensor.permute(0, 2, 1, 3)

    def forward(self, hidden_states, mask, **kw_tensors):
        if 'attention_forward' in self.hooks:
            return self.hooks['attention_forward'](hidden_states, mask, **kw_tensors, layer_id=self.layer_id)
        else:
            mixed_raw_layer = self.query_key_value(hidden_states)
            (mixed_query_layer,
                mixed_key_layer,
                mixed_value_layer) = split_tensor_along_last_dim(mixed_raw_layer, 3)

            dropout_fn = self.attention_dropout if self.training else None

            query_layer = self._transpose_for_scores(mixed_query_layer)
            key_layer = self._transpose_for_scores(mixed_key_layer)
            value_layer = self._transpose_for_scores(mixed_value_layer)
            
            context_layer = standard_attention(query_layer, key_layer, value_layer, mask, dropout_fn)
            context_layer = context_layer.permute(0, 2, 1, 3).contiguous()
            new_context_layer_shape = context_layer.size()[:-2] + (self.hidden_size_per_partition,)
            context_layer = context_layer.view(*new_context_layer_shape)
            output = self.dense(context_layer)
            
            if self.training:
                output = self.output_dropout(output)
            
            return output, None


class MLP(torch.nn.Module):
    def __init__(self, hidden_size, output_dropout_prob, init_method,
                output_layer_init_method=None, hooks={}):
        super(MLP, self).__init__()
        # Set output layer initialization if not provided.
        if output_layer_init_method is None:
            output_layer_init_method = init_method
        self.hooks = hooks
        # Project to 4h.
        self.dense_h_to_4h = ColumnParallelLinear(
            hidden_size,
            4*hidden_size,
            gather_output=False,
            init_method=init_method
        )
        # Project back to h.
        self.dense_4h_to_h = RowParallelLinear(
            4*hidden_size,
            hidden_size,
            input_is_parallel=True,
            init_method=output_layer_init_method
        )
        self.dropout = torch.nn.Dropout(output_dropout_prob)

    def forward(self, hidden_states, **kw_tensors):
        if 'mlp_forward' in self.hooks:
            output = self.hooks['mlp_forward'](hidden_states, **kw_tensors, layer_id=self.layer_id)
        else:
            intermediate_parallel = self.dense_h_to_4h(hidden_states)
            intermediate_parallel = gelu(intermediate_parallel)
            output = self.dense_4h_to_h(intermediate_parallel)
            
        if self.training:
            output = self.dropout(output)
        return output


class BaseTransformerLayer(torch.nn.Module):
    def __init__(
        self,
        hidden_size,
        num_attention_heads,
        attention_dropout_prob,
        output_dropout_prob,
        layernorm_epsilon,
        init_method,
        layer_id,
        output_layer_init_method=None,
        sandwich_ln=True,
        hooks={}
    ):
        super(BaseTransformerLayer, self).__init__()
        # Set output layer initialization if not provided.
        if output_layer_init_method is None:
            output_layer_init_method = init_method
        self.layer_id = layer_id
        self.hooks = hooks

        # Layernorm on the input data.
        self.input_layernorm = LayerNorm(hidden_size, eps=layernorm_epsilon)

        # Self attention.
        self.attention = SelfAttention(
            hidden_size,
            num_attention_heads,
            attention_dropout_prob,
            output_dropout_prob,
            init_method,
            layer_id,
            output_layer_init_method=output_layer_init_method,
            hooks=hooks
        )

        # Layernorm on the input data.
        self.post_attention_layernorm = LayerNorm(hidden_size, eps=layernorm_epsilon)
        self.sandwich_ln = sandwich_ln
        if sandwich_ln:
            self.third_layernorm = LayerNorm(hidden_size, eps=layernorm_epsilon)
            self.fourth_layernorm = LayerNorm(hidden_size, eps=layernorm_epsilon)

        # MLP
        self.mlp = MLP(
            hidden_size,
            output_dropout_prob,
            init_method,
            output_layer_init_method=output_layer_init_method,
            hooks=hooks
        )
    
    def forward(self, hidden_states, mask, **kw_tensors):
        '''
            hidden_states: [batch, seq_len, hidden_size]
            mask: [(1, 1), seq_len, seq_len]
        '''

        # Layer norm at the begining of the transformer layer.
        layernorm_output1 = self.input_layernorm(hidden_states)
        # Self attention.
        attention_output, output_this_layer = self.attention(layernorm_output1, mask, **kw_tensors)

        # Third LayerNorm
        if self.sandwich_ln:
            attention_output = self.third_layernorm(attention_output)

        # Residual connection.
        layernorm_input = hidden_states + attention_output
        # Layer norm post the self attention.
        layernorm_output = self.post_attention_layernorm(layernorm_input)
        # MLP.
        mlp_output = self.mlp(layernorm_output, **kw_tensors)

        # Fourth LayerNorm
        if self.sandwich_ln:
            mlp_output = self.fourth_layernorm(mlp_output)

        # Second residual connection.
        output = layernorm_input + mlp_output

        return output, output_this_layer # temporally, output_this_layer is only from attention

class BaseTransformer(torch.nn.Module):
    def __init__(self,
                 num_layers,
                 vocab_size,
                 hidden_size,
                 num_attention_heads,
                 max_sequence_length,
                 embedding_dropout_prob,
                 attention_dropout_prob,
                 output_dropout_prob,
                 checkpoint_activations,
                 checkpoint_num_layers=1,
                 layernorm_epsilon=1.0e-5,
                 init_method_std=0.02,
                 sandwich_ln=True,
                 parallel_output=True,
                 hooks={}
                 ):
        super(BaseTransformer, self).__init__()
        
        # recording parameters
        self.parallel_output = parallel_output
        self.checkpoint_activations = checkpoint_activations
        self.checkpoint_num_layers = checkpoint_num_layers
        self.max_sequence_length = max_sequence_length
        self.hooks = copy.copy(hooks) # hooks will be updated each forward
        
        # create embedding parameters
        self.embedding_dropout = torch.nn.Dropout(embedding_dropout_prob)
        
        self.word_embeddings = VocabParallelEmbedding(
            vocab_size, hidden_size, init_method=unscaled_init_method(0.02))
        
        self.position_embeddings = torch.nn.Embedding(max_sequence_length, hidden_size)
        torch.nn.init.normal_(self.position_embeddings.weight, mean=0.0, std=init_method_std)

        # create all layers
        self.output_layer_init_method = scaled_init_method(init_method_std, num_layers)
        self.init_method = unscaled_init_method(init_method_std)
        def get_layer(layer_id):
            return BaseTransformerLayer(
                hidden_size,
                num_attention_heads,
                attention_dropout_prob,
                output_dropout_prob,
                layernorm_epsilon,
                self.init_method,
                layer_id,
                output_layer_init_method=self.output_layer_init_method,
                sandwich_ln=sandwich_ln,
                hooks=self.hooks
                )
        self.layers = torch.nn.ModuleList(
            [get_layer(layer_id) for layer_id in range(num_layers)])

        # Final layer norm before output.
        self.final_layernorm = LayerNorm(hidden_size, eps=layernorm_epsilon)

    def forward(self, input_ids, position_ids, attention_mask, *, branch_input=None, **kw_tensors):
        # sanity check 
        assert len(input_ids.shape) == 2 
        batch_size, query_length = input_ids.shape
        assert len(attention_mask.shape) == 2 or \
            len(attention_mask.shape) == 4 and attention_mask.shape[1] == 1
        assert branch_input is None or 'layer_forward' in self.hooks and isinstance(branch_input, torch.Tensor)
        for k, v in kw_tensors.items():
            assert isinstance(v, torch.Tensor)
        # branch_input is a new part of input need layer-by-layer update,
        #   but with different hidden_dim and computational routine.
        #   In most cases, you can just ignore it.

        # embedding part
        if 'word_embedding_forward' in self.hooks:
            hidden_states = self.hooks['word_embedding_forward'](input_ids, **kw_tensors)
        else: # default
            hidden_states = self.word_embeddings(input_ids)
            
        if 'position_embedding_forward' in self.hooks:
            position_embeddings = self.hooks['position_embedding_forward'](position_ids, **kw_tensors)
        else:
            assert len(position_ids.shape) <= 2
            assert position_ids.shape[-1] == query_length
            position_embeddings = self.position_embeddings(position_ids)    
        hidden_states = hidden_states + position_embeddings
        hidden_states = self.embedding_dropout(hidden_states)
        
        # branch related embedding
        if branch_input is None and 'branch_embedding_forward' in self.hooks:
            branch_input = self.hooks['branch_embedding_forward'](branch_input, **kw_tensors)

        # define custom_forward for checkpointing
        output_per_layers = []
        if self.checkpoint_activations:
            def custom(start, end):
                def custom_forward(*inputs):
                    layers_ = self.layers[start:end]
                    x_, mask = inputs[0], inputs[1]    
                    if len(inputs) > 2: # have branch_input
                        branch_ = inputs[2]     
                    output_per_layers_part = []               
                    for i, layer in enumerate(layers_):
                        if len(inputs) > 2:
                            x_, branch_, output_this_layer = self.hooks['layer_forward'](
                                x_, mask, layer_id=layer.layer_id, branch_input=branch_, **kw_tensors
                            )
                        elif 'layer_forward' in self.hooks:
                            x_, output_this_layer = self.hooks['layer_forward'](
                                x_, mask, layer_id=layer.layer_id, **kw_tensors
                            )
                        else:
                            x_, output_this_layer = layer(x_, mask, **kw_tensors)
                        output_per_layers_part.append(output_this_layer)
                    return x_, output_per_layers_part
                return custom_forward
        
            l, num_layers = 0, len(self.layers)
            chunk_length = self.checkpoint_num_layers
            while l < num_layers:
                args = [hidden_states, attention_mask]
                if branch_input is not None:
                    hidden_states, branch_input, output_per_layers_part = checkpoint(custom(l, l + chunk_length), *args, branch_input)
                else:
                    hidden_states, output_per_layers_part = checkpoint(custom(l, l + chunk_length), *args)
                output_per_layers.extend(output_per_layers_part)
                l += chunk_length
        else:
            for i, layer in enumerate(self.layers):
                args = [hidden_states, attention_mask]
                if branch_input is not None: # customized layer_forward with branch_input
                    hidden_states, branch_input, output_this_layer = self.hooks['layer_forward'](*args, layer_id=torch.tensor(i), branch_input=branch_input, **kw_tensors)
                elif 'layer_forward' in self.hooks: # customized layer_forward
                    hidden_states, output_this_layer = self.hooks['layer_forward'](*args, layer_id=torch.tensor(i), **kw_tensors)
                else:
                    hidden_states, output_this_layer = layer(*args, **kw_tensors)
                output_per_layers.append(output_this_layer) 

        # Final layer norm.
        logits = self.final_layernorm(hidden_states)
        
        if 'final_forward' in self.hooks:
            logits_parallel = self.hooks['final_forward'](logits, **kw_tensors)
        else:
            logits_parallel = copy_to_model_parallel_region(logits)
            logits_parallel = F.linear(logits_parallel, self.word_embeddings.weight)
            
        # branch related embedding
        if branch_input is None and 'branch_final_forward' in self.hooks:
            branch_input = self.hooks['branch_final_forward'](branch_input, **kw_tensors)

        if self.parallel_output:
            logits_parallel = gather_from_model_parallel_region(logits_parallel)
            
        if branch_input is not None:
            return (logits_parallel, branch_input, *output_per_layers)
        
        return (logits_parallel, *output_per_layers)
        <|MERGE_RESOLUTION|>--- conflicted
+++ resolved
@@ -52,10 +52,7 @@
     if log_attention_weights is not None:
         attention_scores += log_attention_weights
     
-<<<<<<< HEAD
     # if attention_mask.shape[-2] > 1: # if auto-regressive, skip
-=======
->>>>>>> 2515985c
     attention_scores = torch.mul(attention_scores, attention_mask) - \
                 10000.0 * (1.0 - attention_mask)
 
